import argparse
import logging
import os
import sys
import torch
import torch.nn as nn
import torch.distributed as dist
import torch.multiprocessing as mp
import gc
gc.enable() 

from datetime import datetime, date
from rdkit import RDLogger
from typing import Optional, Dict, List, Union

from rxnebm.data import dataset
from rxnebm.experiment import expt, expt_dist, expt_utils
from rxnebm.model import FF, G2E, S2E, model_utils
from rxnebm.model.FF_args import FF_args
from rxnebm.model.S2E_args import S2E_args

torch.backends.cudnn.benchmark = True


def parse_args():
    parser = argparse.ArgumentParser("trainEBM.py")
    # mode & metadata
    parser.add_argument("--model_name", help="model name", type=str, default="FeedforwardEBM")
    parser.add_argument("--do_not_train", help="do not do any training? (to just test/get energies)", action="store_true")
    parser.add_argument("--do_pretrain", help="whether to pretrain (vs. finetune)", action="store_true")
    parser.add_argument("--do_finetune", help="whether to finetune (vs. pretrain)", action="store_true")
    parser.add_argument("--do_test", help="whether to test after training", action="store_true")
    parser.add_argument("--do_get_energies_and_acc", help="whether to test after training", action="store_true")
    parser.add_argument("--do_compute_graph_feat", help="whether to compute graph features", action="store_true")
    parser.add_argument("--onthefly", help="whether to do on-the-fly computation", action="store_true")
    parser.add_argument("--load_checkpoint", help="whether to load from checkpoint", action="store_true")
    parser.add_argument("--date_trained", help="date trained (DD_MM_YYYY)", type=str, default=date.today().strftime("%d_%m_%Y"))
    parser.add_argument("--load_epoch", help="epoch to load from", type=int, default=None)
    parser.add_argument("--expt_name", help="experiment name", type=str, default="")
    parser.add_argument("--old_expt_name", help="old experiment name", type=str, default="")
    parser.add_argument("--checkpoint_folder", help="checkpoint folder",
                        type=str, default=expt_utils.setup_paths("LOCAL"))
    # distributed arguments
    parser.add_argument("--dataparallel", help="whether to do dataparallel training", action="store_true")
    parser.add_argument("--ddp", help="whether to do DDP training", action="store_true")
    parser.add_argument('-n', '--nodes', default=1, type=int)
    parser.add_argument('-g', '--gpus', default=1, type=int,
                        help='number of gpus per node')
    parser.add_argument('-nr', '--nr', default=0, type=int,
                        help='ranking within the nodes')
    # parser.add_argument("--local_rank", type=int) # output by torch.distributed.launch
    parser.add_argument("--port", type=str, default='12345')
    # file names
    parser.add_argument("--log_file", help="log_file", type=str, default="")
    parser.add_argument("--mol_smi_filename", help="do not change", type=str,
                        default="50k_mol_smis.pickle")
    parser.add_argument("--smi_to_fp_dict_filename", help="do not change", type=str,
                        default="50k_mol_smi_to_sparse_fp_idx.pickle")
    parser.add_argument("--fp_to_smi_dict_filename", help="do not change", type=str,
                        default="50k_sparse_fp_idx_to_mol_smi.pickle")
    parser.add_argument("--mol_fps_filename", help="do not change", type=str,
                        default="50k_count_mol_fps.npz")
    parser.add_argument("--search_index_filename", help="do not change", type=str,
                        default="50k_cosine_count.bin")
    parser.add_argument("--mut_smis_filename", help="do not change", type=str,
                        default="50k_neg150_rad2_maxsize3_mutprodsmis.pickle")
    parser.add_argument("--rxn_smis_file_prefix", help="do not change", type=str,
                        default="50k_clean_rxnsmi_noreagent")
    parser.add_argument("--path_to_energies",
                        help="do not change (folder to store array of energy values for train & test data)", type=str)
    parser.add_argument("--proposals_csv_file_prefix",
                        help="do not change (CSV file containing proposals from retro models)", type=str)
    parser.add_argument("--vocab_file", help="vocab file for Transformer encoder", type=str, default=None)
    parser.add_argument("--precomp_file_prefix",
                        help="precomputed augmentation file prefix, expt.py will append f'_{phase}.npz' to the end",
                        type=str)
    parser.add_argument("--prob_file_prefix",
                        help="npy file of probabilities/scores from retro model",
                        type=str)
    parser.add_argument("--cache_suffix",
                        help="additional suffix for G2E cache files",
                        type=str, default=None)
    # fingerprint params
    parser.add_argument("--representation", help="reaction representation", type=str, default="fingerprint")
    parser.add_argument("--rctfp_size", help="reactant fp size", type=int, default=16384)
    parser.add_argument("--prodfp_size", help="product fp size", type=int, default=16384)
    parser.add_argument("--difffp_size", help="product fp size", type=int, default=16384)
    parser.add_argument("--fp_radius", help="fp radius", type=int, default=3)
    parser.add_argument("--rxn_type", help="aggregation type", type=str, default="diff")
    parser.add_argument("--fp_type", help="fp type", type=str, default="count")
    # training params
    parser.add_argument("--batch_size", help="batch_size", type=int, default=128)
    parser.add_argument("--batch_size_eval", help="batch_size", type=int, default=128)
    parser.add_argument("--grad_clip", help="gradient clipping", type=float, default=5)
    parser.add_argument("--minibatch_size", help="minibatch size for smiles (training), i.e. max # of proposal rxn_smi allowed per rxn", 
                        type=int, default=32)
    parser.add_argument("--minibatch_eval", help="minibatch size for smiles (valid/test), i.e. max # of proposal rxn_smi allowed per rxn, for finetuning", 
                        type=int, default=32)
    parser.add_argument("--max_seq_len", help="max sequence length for smiles representation", type=int, default=256)
    parser.add_argument("--optimizer", help="optimizer", type=str, default="Adam")
    parser.add_argument("--epochs", help="num. of epochs", type=int, default=30)
    parser.add_argument("--learning_rate", help="learning rate", type=float, default=5e-3)
    parser.add_argument("--lr_floor_stop_training", help="whether to stop training once LR < 1e-6", 
                        action="store_true", default=False)
    parser.add_argument("--lr_min", help="minimum learning rate (CosineAnnealingWarmRestarts)", 
                        type=float, default=0)
    parser.add_argument("--lr_cooldown", help="epochs to wait before resuming normal operation (ReduceLROnPlateau)", 
                        type=int, default=0)
    parser.add_argument("--lr_scheduler",
                        help="learning rate schedule ['ReduceLROnPlateau', 'CosineAnnealingWarmRestarts', 'OneCycleLR']", 
                        type=str, default="ReduceLROnPlateau")
    parser.add_argument("--lr_scheduler_criteria",
                        help="criteria to reduce LR (ReduceLROnPlateau) ['loss', 'acc']", 
                        type=str, default='acc')
    parser.add_argument("--lr_scheduler_factor",
                        help="factor by which to reduce LR (ReduceLROnPlateau)", type=float, default=0.2)
    parser.add_argument("--lr_scheduler_patience",
                        help="num. of epochs with no improvement after which to reduce LR (ReduceLROnPlateau)",
                        type=int, default=0)
    parser.add_argument("--lr_scheduler_T_0",
                        help="num. of iters (epochs) for first restart (CosineAnnealingWarmRestarts)",
                        type=int, default=8)
    parser.add_argument("--lr_scheduler_epoch_offset",
                        help="num. of epochs to offset (CosineAnnealingWarmRestarts)",
                        type=int, default=0)
    parser.add_argument("--lr_scheduler_last_batch",
                        help="num. of batches to offset / has been computed (OneCycleLR)",
                        type=int, default=-1)
    parser.add_argument("--early_stop", help="whether to use early stopping", action="store_true") # type=bool, default=True) 
    parser.add_argument("--early_stop_criteria",
                        help="criteria for early stopping ['loss', 'top1_acc', 'top5_acc', 'top10_acc', 'top50_acc']",
                        type=str, default='top1_acc')
    parser.add_argument("--early_stop_patience",
                        help="num. of epochs tolerated without improvement in criteria before early stop",
                        type=int, default=2)
    parser.add_argument("--early_stop_min_delta",
                        help="min. improvement in criteria needed to not early stop", type=float, default=1e-4)
    parser.add_argument("--num_workers", help="num. of workers (0 to 8)", type=int, default=0)
    parser.add_argument("--checkpoint", help="whether to save model checkpoints", action="store_true") # type=bool, default=True)
    parser.add_argument("--checkpoint_every", help="to save model weights every N epochs", type=int, default=1)
    parser.add_argument("--random_seed", help="random seed", type=int, default=0)
    parser.add_argument("--pin_memory", 
                        help="whether to pin memory to speed up CPU to GPU transfer (will fail for certain cases, like TransformerEBM)", 
                        action="store_true")
    parser.add_argument("--drop_last",
                        help="Whether to drop last minibatch in train/valid/test dataloader",
                        action="store_true")
    # model params, for now just use model_args with different models
    # G2E args
    parser.add_argument("--encoder_hidden_size", help="MPN encoder_hidden_size", type=int, default=256)
    parser.add_argument("--encoder_depth", help="MPN encoder_depth", type=int, default=3)
    parser.add_argument("--encoder_dropout", help="MPN encoder dropout", type=float, default=0)
<<<<<<< HEAD
    parser.add_argument("--out_hidden_sizes", help="Output hidden sizes", type=int, nargs='+')
    parser.add_argument("--out_activation", help="Output activation", type=str, default="PReLU")
    parser.add_argument("--out_dropout", help="Output dropout", type=float, default=0.2)
=======
    parser.add_argument("--encoder_rnn_type", help="RNN type for graph encoder (gru/lstm)", type=str, default="gru")
    parser.add_argument("--atom_pool_type", help="Atom pooling method (sum/mean/attention)",
                        type=str, default="sum")
    parser.add_argument("--mol_pool_type", help="Molecule(s) pooling method (sum/mean)",
                        type=str, default="sum")
>>>>>>> 6846bdaa
    parser.add_argument("--proj_hidden_sizes", help="Projection head hidden sizes", type=int, nargs='+')
    parser.add_argument("--proj_activation", help="Projection head activation", type=str, default="PReLU")
    parser.add_argument("--proj_dropout", help="Projection head dropout", type=float, default=0.2)

    return parser.parse_args()


def args_to_dict(args, args_type: str) -> dict:
    """parse args into dict, mainly for compatibility with Min Htoo's code"""
    parsed_dict = {}
    if args_type == "fp_args":
        keys = ["representation",
                "rctfp_size",
                "prodfp_size",
                "difffp_size",
                "fp_radius",
                "rxn_type",
                "fp_type"]
    else:
        raise ValueError(f"Unsupported args type: {args_type}")

    for key in keys:
        parsed_dict[key] = getattr(args, key)

    return parsed_dict

def main_dist(
        gpu,
        args,
        model,
        model_name,
        model_args: dict,
        augmentations: dict,
        onthefly: Optional[bool] = False,
        debug: Optional[bool] = True,
        dataparallel: Optional[bool] = False,
        root: Optional[Union[str, bytes, os.PathLike]] = None,
        load_checkpoint: Optional[bool] = False,
        saved_optimizer: Optional[torch.optim.Optimizer] = None,
        saved_stats: Optional[dict] = None,
        begin_epoch: Optional[int] = None,
        vocab: Dict[str, int] = None
    ):
    print('Initiating process group')
    # https://github.com/yangkky/distributed_tutorial/blob/master/ddp_tutorial.md
    rank = args.nr * args.gpus + gpu
    dist.init_process_group(
        backend='nccl',
        init_method=f'tcp://127.0.0.1:{args.port}', # for single-node, multi-GPU training # 'env://', # 12345
        world_size=args.world_size,
        rank=rank
    )
    
    if gpu == 0:
        dt = datetime.strftime(datetime.now(), "%y%m%d-%H%Mh")
        logger = logging.getLogger()
        logger.setLevel(logging.INFO)
        fh = logging.FileHandler(f"./logs/{args.log_file}.{dt}")
        fh.setLevel(logging.INFO)
        sh = logging.StreamHandler(sys.stdout)
        sh.setLevel(logging.INFO)
        logger.addHandler(fh)
        logger.addHandler(sh)

        logging.info("Logging args")
        logging.info(vars(args))
        
        if args.load_checkpoint:
            logging.info(f'Loading checkpoint of epoch {begin_epoch - 1}')

        logging.info("Logging model summary")
        logging.info(model)
        logging.info(f"\nModel #Params: {sum([x.nelement() for x in model.parameters()]) / 1000} k")
        logging.info(f'{model_args}')

       
    print("Setting up DDP experiment")
    experiment = expt_dist.Experiment(
        gpu=gpu,
        args=args,
        model=model,
        model_name=args.model_name,
        model_args=model_args,
        augmentations=augmentations,
        onthefly=args.onthefly,
        load_checkpoint=args.load_checkpoint,
        dataparallel=False,
        saved_optimizer=saved_optimizer,
        saved_stats=saved_stats,
        begin_epoch=begin_epoch,
        debug=True,
        vocab=vocab,
    )

    if not args.do_not_train and args.do_pretrain: # some bug?
        logging.info("Start pretraining")
        experiment.train_distributed()

    if not args.do_not_train and args.do_finetune:
        assert args.proposals_csv_file_prefix is not None, f"Please provide --proposals_csv_file_prefix!"
        logging.info("Start finetuning")
        experiment.train_distributed()

    if args.do_test:
        logging.info("Start testing")
        if args.do_compute_graph_feat and experiment.train_loader is not None:
            del experiment.train_loader # free up memory
            gc.collect()
        experiment.test_distributed()

    if args.do_get_energies_and_acc and gpu == 0:
        # reload best checkpoint & use just 1 GPU to run
        args.ddp = False
        args.old_expt_name = args.expt_name
        args.date_trained = experiment.checkpoint_folder[-11:-1]
        args.load_checkpoint = True
        args.do_test = True
        args.do_not_train = True

        main(args)

def main(args):
    model_utils.seed_everything(args.random_seed) # seed before even initializing model
    
    """train EBM from scratch"""
    if not args.ddp:
        logging.info("Logging args")
        logging.info(vars(args))

    # hard-coded
    saved_model, saved_optimizer, saved_stats, saved_stats_filename = None, None, None, None
    begin_epoch = 0
    augmentations = {
        "rdm": {"num_neg": 2},
        # "cos": {"num_neg": 0, "query_params": None},
        # "bit": {"num_neg": 0, "num_bits": 3, "increment_bits": 1},
        "mut": {"num_neg": 13}
    }

    '''
    if args.do_pretrain:
        logging.info("Precomputing augmentation")
        augmented_data = dataset.AugmentedDataFingerprints(
            augmentations=augmentations,
            smi_to_fp_dict_filename=args.smi_to_fp_dict_filename,
            fp_to_smi_dict_filename=args.fp_to_smi_dict_filename,
            mol_fps_filename=args.mol_fps_filename,
            search_index_filename=args.search_index_filename,
            mut_smis_filename=args.mut_smis_filename,
            seed=args.random_seed
        )

        for phase in ["train", "valid", "test"]:
            augmented_data.precompute(
                output_filename=f"{args.precomp_file_prefix}_{phase}.npz",
                rxn_smis=f"{args.rxn_smis_file_prefix}_{phase}.pickle",
                parallel=False
            )
    '''

    vocab = {}
    model_args = {}
    if args.load_checkpoint:
        if not args.ddp:
            logging.info("Loading from checkpoint")
        old_checkpoint_folder = expt_utils.setup_paths(
            "LOCAL", load_trained=True, date_trained=args.date_trained
        )
        saved_stats_filename = f'{args.model_name}_{args.old_expt_name}_stats.pkl'
        saved_model, saved_optimizer, saved_stats = expt_utils.load_model_opt_and_stats(
            args, saved_stats_filename, old_checkpoint_folder, args.model_name, args.optimizer,
            load_epoch=args.load_epoch 
        )
        if not args.ddp:
            logging.info(f"Saved model {args.model_name} loaded")
        if saved_stats["fp_args"] is not None:
            for k, v in saved_stats["fp_args"].items():
                setattr(args, k, v)

        model = saved_model
        model_args = saved_stats["model_args"]
        if args.load_epoch is not None:
            begin_epoch = args.load_epoch + 1
        else:
            begin_epoch = saved_stats["best_epoch"] + 1

        if args.vocab_file is not None:
            vocab = expt_utils.load_or_create_vocab(args)
    else:
        if not args.ddp:
            logging.info(f"Not loading from checkpoint, creating model {args.model_name}")
        if args.model_name == "FeedforwardEBM":
            model_args = FF_args
            fp_args = args_to_dict(args, "fp_args")
            model = FF.FeedforwardSingle(**model_args, **fp_args)

        elif args.model_name == "GraphEBM":                 # Graph to energy
            model = G2E.G2E(args)
        elif args.model_name == "GraphEBM_Cross":           # Graph to energy, cross attention pool for r and p atoms
            model = G2E.G2ECross(args)
        
        elif args.model_name == "GraphEBM_sep":                 # Graph to energy, separate encoders
            model_args = {
                "encoder_hidden_size": args.encoder_hidden_size,
                "encoder_depth": args.encoder_depth,
                "encoder_dropout": args.encoder_dropout
            }
            model = G2E.G2E_sep(args, **model_args)
            
        elif args.model_name == "GraphEBM_projBoth":        # Graph to energy, project both reactants & products w/ dot product output
            model_args = {
                "encoder_hidden_size": args.encoder_hidden_size,
                "encoder_depth": args.encoder_depth,
                "encoder_dropout": args.encoder_dropout,
                "proj_hidden_sizes": args.proj_hidden_sizes,
                "proj_activation": args.proj_activation,
                "proj_dropout": args.proj_dropout,
            }
            model = G2E.G2E_projBoth(args, **model_args)
        
        elif args.model_name == "GraphEBM_sep_projBoth_FFout":        # Graph to energy, separate encoders + projections, feedforward output
            model_args = {
                "encoder_hidden_size": args.encoder_hidden_size,
                "encoder_depth": args.encoder_depth,
                "encoder_dropout": args.encoder_dropout,
                "out_hidden_sizes": args.out_hidden_sizes,
                "out_activation": args.out_activation,
                "out_dropout": args.out_dropout,
                "proj_hidden_sizes": args.proj_hidden_sizes,
                "proj_activation": args.proj_activation,
                "proj_dropout": args.proj_dropout,
            }
            model = G2E.G2E_sep_projBoth_FFout(args, **model_args)

        elif args.model_name == "GraphEBM_sep_FFout":        # Graph to energy, separate encoders, feedforward output
            model_args = {
                "encoder_hidden_size": args.encoder_hidden_size,
                "encoder_depth": args.encoder_depth,
                "encoder_dropout": args.encoder_dropout,
                "out_hidden_sizes": args.out_hidden_sizes,
                "out_activation": args.out_activation,
                "out_dropout": args.out_dropout,
            }
            model = G2E.G2E_sep_FFout(args, **model_args)
            
        elif args.model_name == "TransformerEBM":           # Sequence to energy
            assert args.vocab_file is not None, "Please provide precomputed --vocab_file!"
            vocab = expt_utils.load_or_create_vocab(args)

            model_args = S2E_args
            model = S2E.S2E(args, vocab, **model_args)
        else:
            raise ValueError(f"Model {args.model_name} not supported!")

        if not args.ddp:
            logging.info(f"Model {args.model_name} created") # model.model_repr wont' work with DataParallel

    if not args.ddp:
        logging.info("Logging model summary")
        logging.info(model)
        logging.info(f"\nModel #Params: {sum([x.nelement() for x in model.parameters()]) / 1000} k")
        logging.info(f'Model args: {model_args}')
    
    if args.ddp:
        args.world_size = args.gpus * args.nodes
        # os.environ['MASTER_ADDR'] = '10.1.10.107' # os.environ['SLURM_SRUN_COMM_HOST'] #'10.57.23.164'
        # os.environ['MASTER_PORT'] = '8888' # os.environ['SLURM_SRUN_COMM_PORT'] # '8888'
        mp.spawn(main_dist,
            nprocs=args.gpus, 
            args=(
                args,
                model,
                args.model_name,
                model_args,
                augmentations,
                args.onthefly,
                True, # debug
                False, # dataparallel
                None, # root
                args.load_checkpoint,
                saved_optimizer,
                saved_stats,
                begin_epoch,
                vocab
                )
            )
    else:
        if torch.cuda.device_count() > 1 and args.dataparallel:
            logging.info(f'Using {torch.cuda.device_count()} GPUs!!!')
            dataparallel = True
            model = nn.DataParallel(model)
        elif torch.cuda.device_count() > 1:
            logging.info(f'Using only 1 GPU out of {torch.cuda.device_count()} GPUs! \
                You should either do --ddp (recommended) or --dataparallel training!')
            dataparallel = False
        elif torch.cuda.is_available():
            logging.info(f"Using 1 GPU out of 1 GPU! Where're the rest?")
            dataparallel = False
        else:
            logging.info(f'Using CPU! Warning! Training will be slowwwwww')
            dataparallel = False

        logging.info("Setting up experiment")
        experiment = expt.Experiment(
            args=args,
            model=model,
            model_name=args.model_name,
            model_args=model_args,
            augmentations=augmentations,
            onthefly=args.onthefly,
            load_checkpoint=args.load_checkpoint,
            saved_optimizer=saved_optimizer,
            saved_stats=saved_stats,
            saved_stats_filename=saved_stats_filename,
            begin_epoch=begin_epoch,
            debug=True,
            vocab=vocab,
        )

        if not args.do_not_train and args.do_pretrain:
            logging.info("Start pretraining")
            experiment.train()

        if not args.do_not_train and args.do_finetune:
            assert args.proposals_csv_file_prefix is not None, f"Please provide --proposals_csv_file_prefix!"
            logging.info("Start finetuning")
            experiment.train()

        if args.do_test:
            logging.info("Start testing")
            # if args.do_compute_graph_feat and experiment.train_loader is not None:
            #     del experiment.train_loader # free up memory
            #     gc.collect()
            experiment.test()

        if args.do_get_energies_and_acc:
            for phase in ["train", "valid", "test"]:  
                experiment.get_energies_and_loss(
                    phase=phase, save_energies=True, path_to_energies=args.path_to_energies)

            # just print accuracies to compare experiments
            for phase in ["train", "valid", "test"]:  
                logging.info(f"\nGetting {phase} accuracies")
                for k in [1, 3, 5, 10, 20, 50]:
                    experiment.get_topk_acc(phase=phase, k=k)

            # full accuracies
            for phase in ["train", "valid", "test"]:
                logging.info(f"\nGetting {phase} accuracies")
                for k in [1, 2, 3, 4, 5, 6, 7, 8, 9, 10, 11, 12, 13, 14, 15, 20, 30, 40, 50, 60, 70, 80, 90, 100, 150, 200]:
                    experiment.get_topk_acc(phase=phase, k=k)


if __name__ == "__main__":
    args = parse_args()

    # logger setup
    RDLogger.DisableLog("rdApp.warning")

    os.makedirs("./logs", exist_ok=True)
    
    if not args.ddp: # if doing ddp training, must spawn logger inside each child process
        dt = datetime.strftime(datetime.now(), "%y%m%d-%H%Mh")
        logger = logging.getLogger()
        logger.setLevel(logging.INFO)
        fh = logging.FileHandler(f"./logs/{args.log_file}.{dt}")
        fh.setLevel(logging.INFO)
        sh = logging.StreamHandler(sys.stdout)
        sh.setLevel(logging.INFO)
        logger.addHandler(fh)
        logger.addHandler(sh)

    main(args)<|MERGE_RESOLUTION|>--- conflicted
+++ resolved
@@ -150,17 +150,14 @@
     parser.add_argument("--encoder_hidden_size", help="MPN encoder_hidden_size", type=int, default=256)
     parser.add_argument("--encoder_depth", help="MPN encoder_depth", type=int, default=3)
     parser.add_argument("--encoder_dropout", help="MPN encoder dropout", type=float, default=0)
-<<<<<<< HEAD
     parser.add_argument("--out_hidden_sizes", help="Output hidden sizes", type=int, nargs='+')
     parser.add_argument("--out_activation", help="Output activation", type=str, default="PReLU")
     parser.add_argument("--out_dropout", help="Output dropout", type=float, default=0.2)
-=======
     parser.add_argument("--encoder_rnn_type", help="RNN type for graph encoder (gru/lstm)", type=str, default="gru")
     parser.add_argument("--atom_pool_type", help="Atom pooling method (sum/mean/attention)",
                         type=str, default="sum")
     parser.add_argument("--mol_pool_type", help="Molecule(s) pooling method (sum/mean)",
                         type=str, default="sum")
->>>>>>> 6846bdaa
     parser.add_argument("--proj_hidden_sizes", help="Projection head hidden sizes", type=int, nargs='+')
     parser.add_argument("--proj_activation", help="Projection head activation", type=str, default="PReLU")
     parser.add_argument("--proj_dropout", help="Projection head dropout", type=float, default=0.2)
