import logging
import torch
import torch.nn as nn
from typing import Tuple, Optional, List
from rxnebm.data.chem_utils import ATOM_FDIM, BOND_FDIM
from rxnebm.model import model_utils

def index_scatter(sub_data, all_data, index):
    d0, d1 = all_data.size()
    buf = torch.zeros_like(all_data).scatter_(0, index.repeat(d1, 1).t(), sub_data)
    mask = torch.ones(d0, device=all_data.device).scatter_(0, index, 0)
    return all_data * mask.unsqueeze(-1) + buf


def index_select_ND(source, dim, index):
    index_size = index.size()
    suffix_dim = source.size()[1:]
    final_size = index_size + suffix_dim
    target = source.index_select(dim, index.view(-1))
    return target.view(final_size)


class GRU(nn.Module):
    """GRU Message Passing layer."""

    def __init__(self,
                 input_size: int,
                 h_size: int,
                 depth: int,
                 dropout: float = 0.1,
                 device: str = 'cpu'):
        """
        Parameters
        ----------
        input_size: int,
            Size of the input
        h_size: int,
            Hidden state size
        depth: int,
            Number of time steps of message passing
        device: str, default cpu
            Device used for training
        """
        super().__init__()
        self.h_size = h_size
        self.input_size = input_size
        self.depth = depth
        self.dropout = dropout
        self.device = device
        self._build_layer_components()

    def _build_layer_components(self) -> None:
        """Build layer components."""
        self.W_z = nn.Linear(self.input_size + self.h_size, self.h_size).to(self.device)
        self.W_r = nn.Linear(self.input_size, self.h_size, bias=False).to(self.device)
        self.U_r = nn.Linear(self.h_size, self.h_size).to(self.device)
        self.W_h = nn.Linear(self.input_size + self.h_size, self.h_size).to(self.device)
        self.Dropout = nn.Dropout(p=self.dropout)

    def get_init_state(self, fmess: torch.Tensor, init_state: torch.Tensor = None) -> torch.Tensor:
        """Get the initial hidden state of the RNN.

        Parameters
        ----------
        fmess: torch.Tensor,
            Contains the initial features passed as messages
        init_state: torch.Tensor, default None
            Custom initial state supplied.
        """
        h = torch.zeros(len(fmess), self.h_size, device=fmess.device)
        return h if init_state is None else torch.cat((h, init_state), dim=0)

    def get_hidden_state(self, h: torch.Tensor) -> torch.Tensor:
        """Gets the hidden state.

        Parameters
        ----------
        h: torch.Tensor,
            Hidden state of the GRU
        """
        return h

    def GRU(self, x: torch.Tensor, h_nei: torch.Tensor) -> torch.Tensor:
        """Implements the GRU gating equations.

        Parameters
        ----------
        x: torch.Tensor,
            Input tensor
        h_nei: torch.Tensor,
            Hidden states of the neighbors
        """
        sum_h = h_nei.sum(dim=1)
        z_input = torch.cat([x, sum_h], dim=1)
        z = torch.sigmoid(self.W_z(z_input))

        r_1 = self.W_r(x).view(-1, 1, self.h_size)
        r_2 = self.U_r(h_nei)
        r = torch.sigmoid(r_1 + r_2)

        gated_h = r * h_nei
        sum_gated_h = gated_h.sum(dim=1)
        h_input = torch.cat([x, sum_gated_h], dim=1)
        pre_h = torch.tanh(self.W_h(h_input))
        new_h = (1.0 - z) * sum_h + z * pre_h
        return new_h

    def forward(self, fmess: torch.Tensor, bgraph: torch.Tensor) -> torch.Tensor:
        """Forward pass of the RNN

        Parameters
        ----------
        fmess: torch.Tensor,
            Contains the initial features passed as messages
        bgraph: torch.Tensor,
            Bond graph tensor. Contains who passes messages to whom.
        """
        h = torch.zeros(fmess.size()[0], self.h_size, device=fmess.device)
        mask = torch.ones(h.size()[0], 1, device=h.device)
        mask[0, 0] = 0      # first message is padding

        for i in range(self.depth):
            h_nei = index_select_ND(h, 0, bgraph)
            h_nei = self.Dropout(h_nei)
            h = self.GRU(fmess, h_nei)
            h = h * mask
        
        return h

    def sparse_forward(self, h: torch.Tensor, fmess: torch.Tensor,
                       submess: torch.Tensor, bgraph: torch.Tensor) -> torch.Tensor:
        """Unknown use.

        Parameters
        ----------
        h: torch.Tensor,
            Hidden state tensor
        fmess: torch.Tensor,
            Contains the initial features passed as messages
        submess: torch.Tensor,
        bgraph: torch.Tensor,
            Bond graph tensor. Contains who passes messages to whom.
        """
        mask = h.new_ones(h.size()[0]).scatter_(0, submess, 0)
        h = h * mask.unsqueeze(1)
        for i in range(self.depth - 1):
            h_nei = index_select_ND(h, 0, bgraph)
            sub_h = self.GRU(fmess, h_nei)
            h = index_scatter(sub_h, h, submess)
        return h

class LSTM(nn.Module):

    def __init__(self,
                 input_size: int,
                 h_size: int,
                 depth: int,
                 **kwargs):
        """
        Parameters
        ----------
        input_size: int,
            Size of the input
        h_size: int,
            Hidden state size
        depth: int,
            Number of time steps of message passing
        device: str, default cpu
            Device used for training
        """
        super(LSTM, self).__init__(**kwargs)
        self.h_size = h_size
        self.input_size = input_size
        self.depth = depth
        self._build_layer_components()

    def _build_layer_components(self):
        """Build layer components."""
        self.W_i = nn.Sequential(nn.Linear(self.input_size + self.h_size, self.h_size), nn.Sigmoid())
        self.W_o = nn.Sequential(nn.Linear(self.input_size + self.h_size, self.h_size), nn.Sigmoid())
        self.W_f = nn.Sequential(nn.Linear(self.input_size + self.h_size, self.h_size), nn.Sigmoid())
        self.W = nn.Sequential(nn.Linear(self.input_size + self.h_size, self.h_size), nn.Tanh())

    def get_init_state(self, fmess: torch.Tensor,
                       init_state: torch.Tensor = None) -> Tuple[torch.Tensor, torch.Tensor]:
        """Get the initial hidden state of the RNN.

        Parameters
        ----------
        fmess: torch.Tensor,
            Contains the initial features passed as messages
        init_state: torch.Tensor, default None
            Custom initial state supplied.
        """
        h = torch.zeros(len(fmess), self.h_size, device=fmess.device)
        c = torch.zeros(len(fmess), self.h_size, device=fmess.device)
        if init_state is not None:
            h = torch.cat((h, init_state), dim=0)
            c = torch.cat((c, torch.zeros_like(init_state)), dim=0)
        return h, c

    def get_hidden_state(self, h: Tuple[torch.Tensor, torch.Tensor]) -> torch.Tensor:
        """Gets the hidden state.

        Parameters
        ----------
        h: Tuple[torch.Tensor, torch.Tensor],
            Hidden state tuple of the LSTM
        """
        return h[0]

    def LSTM(self, x: torch.Tensor, h_nei: torch.Tensor, c_nei: torch.Tensor) -> torch.Tensor:
        """Implements the LSTM gating equations.

        Parameters
        ----------
        x: torch.Tensor,
            Input tensor
        h_nei: torch.Tensor,
            Hidden states of the neighbors
        c_nei: torch.Tensor,
            Memory state of the neighbors
        """
        h_sum_nei = h_nei.sum(dim=1)
        x_expand = x.unsqueeze(1).expand(-1, h_nei.size(1), -1)
        i = self.W_i( torch.cat([x, h_sum_nei], dim=-1) )
        o = self.W_o( torch.cat([x, h_sum_nei], dim=-1) )
        f = self.W_f( torch.cat([x_expand, h_nei], dim=-1) )
        u = self.W( torch.cat([x, h_sum_nei], dim=-1) )
        c = i * u + (f * c_nei).sum(dim=1)
        h = o * torch.tanh(c)
        return h, c

    def forward(self, fmess: torch.Tensor, bgraph: torch.Tensor) -> Tuple[torch.Tensor, torch.Tensor]:
        """Forward pass of the RNN.

        Parameters
        ----------
        fmess: torch.Tensor,
            Contains the initial features passed as messages
        bgraph: torch.Tensor,
            Bond graph tensor. Contains who passes messages to whom.
        """
        h = torch.zeros(fmess.size(0), self.h_size, device=fmess.device)
        c = torch.zeros(fmess.size(0), self.h_size, device=fmess.device)
        mask = torch.ones(h.size(0), 1, device=h.device)
        mask[0, 0] = 0                  # first message is padding

        for i in range(self.depth):
            h_nei = index_select_ND(h, 0, bgraph)
            c_nei = index_select_ND(c, 0, bgraph)
            h, c = self.LSTM(fmess, h_nei, c_nei)
            h = h * mask
            c = c * mask
        return h, c

    def sparse_forward(self, h: torch.Tensor, fmess: torch.Tensor,
                       submess: torch.Tensor, bgraph: torch.Tensor) -> torch.Tensor:
        """Unknown use.

        Parameters
        ----------
        h: torch.Tensor,
            Hidden state tensor
        fmess: torch.Tensor,
            Contains the initial features passed as messages
        submess: torch.Tensor,
        bgraph: torch.Tensor,
            Bond graph tensor. Contains who passes messages to whom.
        """
        h, c = h
        mask = h.new_ones(h.size(0)).scatter_(0, submess, 0)
        h = h * mask.unsqueeze(1)
        c = c * mask.unsqueeze(1)
        for i in range(self.depth):
            h_nei = index_select_ND(h, 0, bgraph)
            c_nei = index_select_ND(c, 0, bgraph)
            sub_h, sub_c = self.LSTM(fmess, h_nei, c_nei)
            h = index_scatter(sub_h, h, submess)
            c = index_scatter(sub_c, c, submess)
        return h, c

class MPNEncoder(nn.Module):
    """MessagePassing Network based encoder. Messages are updated using an RNN
    and the final message is used to update atom embeddings."""

    def __init__(self,
                 rnn_type: str,
                 input_size: int,
                 node_fdim: int,
                 h_size: int,
                 depth: int,
                 dropout: float = 0.1
                 ):
        """
        Parameters
        ----------
        rnn_type: str,
            Type of RNN used (gru/lstm)
        input_size: int,
            Input size
        node_fdim: int,
            Number of node features
        h_size: int,
            Hidden state size
        depth: int,
            Number of time steps in the RNN
        """
        super().__init__()
        self.h_size = h_size
        self.input_size = input_size
        self.rnn_type = rnn_type
        self.depth = depth
        self.dropout = dropout
        self.node_fdim = node_fdim
        self._build_layers()

    def _build_layers(self) -> None:
        """Build layers associated with the MPNEncoder."""
        # TODO: add dropout here
        self.W_o = nn.Sequential(nn.Linear(self.node_fdim + self.h_size, self.h_size), nn.ReLU())
        if self.rnn_type == 'gru':
            self.rnn = GRU(self.input_size, self.h_size, self.depth, self.dropout)
        elif self.rnn_type == 'lstm':
            self.rnn = LSTM(self.input_size, self.h_size, self.depth)
        else:
            raise ValueError('unsupported rnn cell type ' + self.rnn_type)

    def forward(self, fnode: torch.Tensor, fmess: torch.Tensor,
                agraph: torch.Tensor, bgraph: torch.Tensor, mask: torch.Tensor) -> Tuple[torch.Tensor, ...]:
        """Forward pass of the MPNEncoder.

        Parameters
        ----------
        fnode: torch.Tensor,
            Node feature tensor
        fmess: torch.Tensor,
            Message features
        agraph: torch.Tensor,
            Neighborhood of an atom
        bgraph: torch.Tensor,
            Neighborhood of a bond, except the directed bond from the destination
            node to the source node
        mask: torch.Tensor,
            Masks on nodes
        """
        h = self.rnn(fmess, bgraph)
        h = self.rnn.get_hidden_state(h)
        nei_message = index_select_ND(h, 0, agraph)
        nei_message = nei_message.sum(dim=1)
        node_hiddens = torch.cat([fnode, nei_message], dim=1)
        node_hiddens = self.W_o(node_hiddens)

        if mask is None:
            mask = torch.ones(node_hiddens.size(0), 1, device=fnode.device)
            mask[0, 0] = 0      # first node is padding

        return node_hiddens * mask, h


class GraphFeatEncoder(nn.Module):
    """
    GraphFeatEncoder encodes molecules by using features of atoms and bonds,
    instead of a vocabulary, which is used for generation tasks.
    """

    def __init__(self,
                 n_atom_feat: int,
                 n_bond_feat: int,
                 rnn_type: str,
                 h_size: int,
                 depth: int,
                 dropout: float = 0.1,
                 atom_pool_type: str = "sum"
                 ):
        """
        Parameters
        ----------
        n_atom_feat: int,
            Number of atom features
        n_bond_feat: int,
            Number of bond features
        rnn_type: str,
            Type of RNN used for encoding
        h_size: int,
            Hidden state size
        depth: int,
            Number of time steps in the RNN
        """
        super().__init__()
        self.n_atom_feat = n_atom_feat
        self.n_bond_feat = n_bond_feat
        self.rnn_type = rnn_type
        self.atom_size = n_atom_feat
        self.h_size = h_size
        self.depth = depth
        self.dropout = dropout
        self.atom_pool_type = atom_pool_type

        self._build_layers()

    def _build_layers(self):
        """Build layers associated with the GraphFeatEncoder."""
        self.encoder = MPNEncoder(rnn_type=self.rnn_type,
                                  input_size=self.n_atom_feat + self.n_bond_feat,
                                  node_fdim=self.atom_size,
                                  h_size=self.h_size,
                                  depth=self.depth,
                                  dropout=self.dropout)
        self.attn_hidden_1 = nn.Linear(self.h_size, self.h_size)
        self.elu = nn.ELU()
        self.attn_hidden_2 = nn.Linear(self.h_size, self.h_size)
        self.attn_output = nn.Linear(self.h_size * 2, self.h_size)

    def forward(self, graph_tensors: Tuple[torch.Tensor, ...], scopes) -> Tuple[torch.Tensor, ...]:
        """
        Forward pass of the graph encoder. First the feature vectors are extracted,
        and then encoded.

        Parameters
        ----------
        graph_tensors: Tuple[torch.Tensor],
            Tuple of graph tensors - Contains atom features, message vector details,
            atom graph and bond graph for encoding neighborhood connectivity.
        scopes: Tuple[List]
            Scopes is composed of atom and bond scopes, which keep track of
            atom and bond indices for each molecule in the 2D feature list
        """
        fnode, fmess, agraph, bgraph, _ = graph_tensors
        atom_scope, bond_scope = scopes

        # embed graph, note that for directed graph, fess[any, 0:2] = u, v
        hnode = fnode.clone()
        fmess1 = hnode.index_select(index=fmess[:, 0].long(), dim=0)
        fmess2 = fmess[:, 2:].clone()
        hmess = torch.cat([fmess1, fmess2], dim=-1)

        # encode
        hatom, _ = self.encoder(hnode, hmess, agraph, bgraph, mask=None)

        hmol = []
        for scope in atom_scope:
            hmol_single = []
            for start, length in scope:
                h = hatom[start:start+length]

                if self.atom_pool_type == "sum":                # Sum pooling
                    hmol_single.append(h.sum(dim=0))
                elif self.atom_pool_type == "mean":             # Mean pooling
                    hmol_single.append(h.mean(dim=0))
                elif self.atom_pool_type == "attention":        # Attention pooling
                    h_mean = h.mean(dim=0)
                    attn_context = self.elu(self.attn_hidden_1(h))          # [length, h] -> [length, h]
                    attn_logit = self.attn_hidden_2(attn_context)           # [length, h] -> [length, h]

                    attn_weight = torch.exp(attn_logit)
                    attn_sum = torch.sum(h * attn_weight, dim=0)            # [length, h] -> [h]
                    attn_pool = attn_sum / attn_weight.sum(dim=0)

                    attn_pool = torch.cat([h_mean, attn_pool])              # [h] -> [h*2]
                    attn_pool = torch.tanh(self.attn_output(attn_pool))     # [h*2] -> [h]

                    hmol_single.append(attn_pool)
                else:
                    raise NotImplementedError(f"Unsupported atom_pool_type {self.atom_pool_type}! "
                                              f"Please use sum/mean/attention")

            hmol.append(torch.stack(hmol_single))

        """Deprecated
        # if isinstance(atom_scope[0], list):
        if True:
            for scope in atom_scope:
                # if not scope:
                if False:
                    hmol.append(torch.zeros([1, self.h_size], device=hatom.device))
                else:
                    hmol.append(torch.stack([hatom[st:st+le].sum(dim=0) for st, le in scope]))

            # hmol = [torch.stack([hatom[st:st+le].sum(dim=0) for (st, le) in scope])
            #         for scope in atom_scope]
        else:
            hmol = torch.stack([hatom[st:st+le].sum(dim=0) for st, le in atom_scope])
        """
        return hatom, hmol


class G2E(nn.Module):
<<<<<<< HEAD
    def __init__(
            self, 
            args, 
            encoder_hidden_size,
            encoder_depth,
            encoder_dropout,
            out_activation,
            out_hidden_sizes,
            out_dropout,
            **kwargs
        ):
=======
    def __init__(self, args):
>>>>>>> 6846bdaa
        super().__init__()
        self.model_repr = "GraphEBM"
        self.args = args
        self.mol_pool_type = args.mol_pool_type

        if torch.cuda.is_available() and self.args.dataparallel:
            self.num_devices = torch.cuda.device_count()
        else:
            self.num_devices = 1
        
        self.encoder = GraphFeatEncoder(n_atom_feat=sum(ATOM_FDIM),
                                        n_bond_feat=BOND_FDIM,
<<<<<<< HEAD
                                        rnn_type="gru",
                                        h_size=encoder_hidden_size,
                                        depth=encoder_depth,
                                        dropout=encoder_dropout)
        out_activation = model_utils.get_activation_function(out_activation)
        self.output = self.build_output(
            out_activation, out_hidden_sizes, out_dropout,
            encoder_hidden_size * 4
        )
        # nn.Linear(encoder_hidden_size * 4, 1)
        
=======
                                        rnn_type=args.encoder_rnn_type,
                                        h_size=args.encoder_hidden_size,
                                        depth=args.encoder_depth,
                                        dropout=args.encoder_dropout,
                                        atom_pool_type=args.atom_pool_type)
        self.output = nn.Linear(args.encoder_hidden_size * 4, 1)
>>>>>>> 6846bdaa
        if args.do_finetune:
            logging.info("Setting self.reactant first to False for finetuning")
            self.reactant_first = False
        else:
            logging.info("Setting self.reactant first to True for pretraining")
            self.reactant_first = True
        logging.info("Initializing weights")
        model_utils.initialize_weights(self)

    def build_output(
        self,
        activation: nn.Module,
        hidden_sizes: List[int],
        dropout: float,
        input_dim: int,
    ):
        num_layers = len(hidden_sizes)
        ffn = [nn.Linear(input_dim, hidden_sizes[0])] # could add nn.Dropout(dropout) before this, if we wish
        for i, layer in enumerate(range(num_layers - 1)):
            ffn.extend(
                [
                    activation,
                    nn.Dropout(dropout),
                    nn.Linear(hidden_sizes[i], hidden_sizes[i + 1]),
                ]
                )
        ffn.extend(
            [
                activation,
                nn.Dropout(dropout),
                nn.Linear(hidden_sizes[-1], 1), # output_dim = 1 to get energy value
            ]
        )
        return nn.Sequential(*ffn)

    def forward(self, batch, probs: Optional[torch.Tensor]=None):
        """
        batch: a N x K x 1 tensor of N training samples
            each sample contains a positive rxn on the first column,
            and K-1 negative rxns on all subsequent columns
        """
        graph_tensors, scopes, batch_size = batch

        # fnode, fmess, agraph, bgraph, _ = graph_tensors
        # logging.info("-------fnode-------")
        # logging.info(fnode)
        # logging.info(fnode[0])
        # logging.info(fnode[0].size())
        # logging.info(fnode.size())
        # logging.info("-------agraph-------")
        # logging.info(agraph)
        # logging.info(agraph[0])
        # logging.info(agraph[0].size())
        # logging.info(agraph.size())

        # atom_scope, bond_scope = scopes
        # logging.info("-------atom_scope-------")
        # logging.info(atom_scope)
        # logging.info(atom_scope[0])
        # logging.info("-------bond_scope-------")
        # logging.info(bond_scope)
        # logging.info(bond_scope[0])

        hatom, hmol = self.encoder(graph_tensors=graph_tensors,
                                   scopes=scopes)
        # logging.info("-------hatom-------")
        # logging.info(hatom[0])
        # logging.info(hatom.size())
        # logging.info(hatom[0].size())
        # logging.info("-------hmol-------")
        # logging.info(hmol[0])
        # logging.info(len(hmol))
        # logging.info([h.size() for h in hmol])

        # hatom: [n_atoms, 400], hmol: list of [n_molecules, 400]
        # n_molecules = batch_size * (r + p_pos + p_negs) = e.g. 2 * (1 + 1 + (5+26)) = 66
        # want energies to be 2 * 32
        # list of 66 [n_molecules, 400] => [2, 32]

        if self.mol_pool_type == "sum":
            hmol = [torch.sum(h, dim=0, keepdim=True) for h in hmol]        # list of [n_molecules, h] => list of [1, h]
        elif self.mol_pool_type == "mean":
            hmol = [torch.mean(h, dim=0, keepdim=True) for h in hmol]
        else:
            raise NotImplementedError(f"Unsupported mol_pool_type {self.mol_pool_type}! "
                                      f"Please use sum/mean")
        # logging.info([h.size() for h in hmol])

        batch_pooled_hmols = []
    
        mols_per_minibatch = len(hmol) // batch_size // self.num_devices  # = (1) r + (mini_bsz) p or (1) p + (mini_bsz) r
        # assert mols_per_minibatch == self.args.minibatch_size + 1, \
        #     f"calculated minibatch size: {mols_per_minibatch-1}, given in args: {self.args.minibatch_size}"

        # logging.info(f"{len(hmol)}, {batch_size}, {mols_per_minibatch}")
        for i in range(batch_size):
            if self.reactant_first:                         # (1) r + mini_bsz p
                r_hmol = hmol[i*mols_per_minibatch]                             # [1, h]
                r_hmols = r_hmol.repeat(mols_per_minibatch - 1, 1)              # [mini_bsz, h]
                p_hmols = hmol[(i*mols_per_minibatch+1):(i+1)*mols_per_minibatch]
                p_hmols = torch.cat(p_hmols, 0)                                 # [mini_bsz, h]
            else:
                p_hmols = hmol[i*mols_per_minibatch]        # (1) p + mini_bsz (r)
                p_hmols = p_hmols.repeat(mols_per_minibatch - 1, 1)
                r_hmols = hmol[(i*mols_per_minibatch+1):(i+1)*mols_per_minibatch]
                r_hmols = torch.cat(r_hmols, 0)

            diff = p_hmols - r_hmols # torch.abs(p_hmols - r_hmols)             # [mini_bsz, h]
            prod = r_hmols * p_hmols                                            # [mini_bsz, h]

            pooled_hmols = torch.cat([r_hmols, p_hmols, diff, prod], 1)         # [mini_bsz, h*4]
            pooled_hmols = torch.unsqueeze(pooled_hmols, 0)                     # [1, mini_bsz, h*4]

            batch_pooled_hmols.append(pooled_hmols)

        batch_pooled_hmols = torch.cat(batch_pooled_hmols, 0)                   # [bsz, mini_bsz, h*4]
        energies = self.output(batch_pooled_hmols)                              # [bsz, mini_bsz, 1]
        # logging.info("-------energies-------")
        # logging.info(energies)
        return energies.squeeze(dim=-1)                                         # [bsz, mini_bsz]


class G2ECross(nn.Module):
    def __init__(self, args):
        super().__init__()
        self.model_repr = "GraphEBM_Cross"
        self.args = args
        self.mol_pool_type = args.mol_pool_type

        if torch.cuda.is_available() and self.args.dataparallel:
            self.num_devices = torch.cuda.device_count()
        else:
            self.num_devices = 1

        self.encoder = GraphFeatEncoder(n_atom_feat=sum(ATOM_FDIM),
                                        n_bond_feat=BOND_FDIM,
                                        rnn_type=args.encoder_rnn_type,
                                        h_size=args.encoder_hidden_size,
                                        depth=args.encoder_depth,
                                        dropout=args.encoder_dropout,
                                        atom_pool_type=args.atom_pool_type)

        self.h_size = args.encoder_hidden_size

        self.SegmentEmbed = nn.Linear(6, self.h_size, bias=False)

        self.attn_hidden_1 = nn.Linear(self.h_size, self.h_size)
        self.elu = nn.ELU()
        self.attn_hidden_2 = nn.Linear(self.h_size, self.h_size)
        self.attn_output = nn.Linear(self.h_size * 2, self.h_size)

        self.output = nn.Linear(args.encoder_hidden_size, 1)
        if args.do_finetune:
            logging.info("Setting self.reactant first to False for finetuning")
            self.reactant_first = False
        else:
            logging.info("Setting self.reactant first to True for pretraining")
            self.reactant_first = True
        logging.info("Initializing weights")
        model_utils.initialize_weights(self)

    def segment_embedding(self, side: str, idx: int):
        if side == "p":
            idx += 3
        one_hot_idx = torch.zeros(6, dtype=torch.float).cuda()
        one_hot_idx[idx] = 1

        return self.SegmentEmbed(one_hot_idx)

    def forward(self, batch, probs: Optional[torch.Tensor] = None):
        """
        batch: a N x K x 1 tensor of N training samples
            each sample contains a positive rxn on the first column,
            and K-1 negative rxns on all subsequent columns
        """
        graph_tensors, scopes, batch_size = batch
        hatom, _ = self.encoder(graph_tensors=graph_tensors,
                                scopes=scopes)
        atom_scope, bond_scope = scopes

        # Operates on hatom (vs. hmol) so it's pretty much blind to atom_pool_type and mol_pool_type

        mols_per_minibatch = len(atom_scope) // batch_size

        batch_pooled_hmols = []
        for i in range(batch_size):
            if self.reactant_first:
                raise NotImplementedError
            else:
                atom_scope_p = atom_scope[i*mols_per_minibatch]
                atom_scope_r = atom_scope[(i*mols_per_minibatch+1):(i+1)*mols_per_minibatch]

                # product atom encodings with segment embedding
                h_p = []
                for segment_idx_p, (start, length) in enumerate(atom_scope_p):
                    segment_embedding = self.segment_embedding("p", segment_idx_p)
                    h_p.append(hatom[start:start+length] + segment_embedding)

                h_rxn = []
                for scope in atom_scope_r:
                    # reactant atom encodings with segment embedding, for each r in the minibatch
                    h = []
                    for segment_idx_r, (start, length) in enumerate(scope):
                        segment_embedding = self.segment_embedding("r", segment_idx_r)
                        h.append(hatom[start:start + length] + segment_embedding)
                    h.extend(h_p)               # combine r + p atoms to make it a 'cross-encoder'
                    h = torch.cat(h, dim=0)

                    # Attention pool over all atoms in the reaction
                    h_mean = h.mean(dim=0)
                    attn_context = self.elu(self.attn_hidden_1(h))          # [length, h] -> [length, h]
                    attn_logit = self.attn_hidden_2(attn_context)           # [length, h] -> [length, h]

                    attn_weight = torch.exp(attn_logit)
                    attn_sum = torch.sum(h * attn_weight, dim=0)            # [length, h] -> [h]
                    attn_pool = attn_sum / attn_weight.sum(dim=0)

                    attn_pool = torch.cat([h_mean, attn_pool])              # [h] -> [h*2]
                    attn_pool = torch.tanh(self.attn_output(attn_pool))     # [h*2] -> [h]

                    h_rxn.append(attn_pool)

                h_rxn = torch.stack(h_rxn, dim=0)                           # [mini_bsz, h]

            batch_pooled_hmols.append(h_rxn)

        batch_pooled_hmols = torch.stack(batch_pooled_hmols, 0)             # [bsz, mini_bsz, h]
        energies = self.output(batch_pooled_hmols)                          # [bsz, mini_bsz, 1]

        return energies.squeeze(dim=-1)

class G2E_sep(nn.Module): # separate encoders
    def __init__(self, args, encoder_hidden_size, encoder_depth, encoder_dropout, **kwargs):
        super().__init__()
        self.model_repr = "GraphEBM_sep"
        self.args = args

        if torch.cuda.is_available() and self.args.dataparallel:
            self.num_devices = torch.cuda.device_count()
        else:
            self.num_devices = 1

        self.encoder_p = GraphFeatEncoder(n_atom_feat=sum(ATOM_FDIM),
                                        n_bond_feat=BOND_FDIM,
                                        rnn_type="gru",
                                        h_size=encoder_hidden_size,
                                        depth=encoder_depth,
                                        dropout=encoder_dropout)
        
        self.encoder_r = GraphFeatEncoder(n_atom_feat=sum(ATOM_FDIM),
                                        n_bond_feat=BOND_FDIM,
                                        rnn_type="gru",
                                        h_size=encoder_hidden_size,
                                        depth=encoder_depth,
                                        dropout=encoder_dropout)

        self.output = nn.Linear(encoder_hidden_size * 4, 1)
        if args.do_finetune:
            logging.info("Setting self.reactant first to False for finetuning")
            self.reactant_first = False
        else:
            logging.info("Setting self.reactant first to True for pretraining")
            self.reactant_first = True
        logging.info("Initializing weights")
        model_utils.initialize_weights(self)

    def forward(self, batch, probs: Optional[torch.Tensor]=None):
        """
        batch: a N x K x 1 tensor of N training samples
            each sample contains a positive rxn on the first column,
            and K-1 negative rxns on all subsequent columns
        """
        graph_tensors, scopes, batch_size = batch
        hatom_r, hmol_r = self.encoder_r(graph_tensors=graph_tensors,
                                   scopes=scopes)
        hatom_p, hmol_p = self.encoder_p(graph_tensors=graph_tensors,
                                   scopes=scopes)

        hmol_r = [torch.sum(h, dim=0, keepdim=True) for h in hmol_r]        # list of [n_molecules, h] => list of [1, h]
        hmol_p = [torch.sum(h, dim=0, keepdim=True) for h in hmol_p]        # list of [n_molecules, h] => list of [1, h]

        batch_pooled_hmols = []
    
        mols_per_minibatch = len(hmol_r) // batch_size // self.num_devices  # = (1) r + (mini_bsz) p or (1) p + (mini_bsz) r
        # assert mols_per_minibatch == self.args.minibatch_size + 1, \
        #     f"calculated minibatch size: {mols_per_minibatch-1}, given in args: {self.args.minibatch_size}"

        for i in range(batch_size):
            if self.reactant_first:                         # (1) r + mini_bsz p
                r_hmol = hmol_r[i*mols_per_minibatch]                           # [1, h]
                r_hmols = r_hmol.repeat(mols_per_minibatch - 1, 1)              # [mini_bsz, h]
                p_hmols = hmol_p[(i*mols_per_minibatch+1):(i+1)*mols_per_minibatch]
                p_hmols = torch.cat(p_hmols, 0)                                 # [mini_bsz, h]
            else:
                p_hmols = hmol_p[i*mols_per_minibatch]        # (1) p + mini_bsz (r)
                p_hmols = p_hmols.repeat(mols_per_minibatch - 1, 1)
                r_hmols = hmol_r[(i*mols_per_minibatch+1):(i+1)*mols_per_minibatch]
                r_hmols = torch.cat(r_hmols, 0)

            diff = torch.abs(p_hmols - r_hmols)                                 # [mini_bsz, h]
            prod = r_hmols * p_hmols                                            # [mini_bsz, h]

            pooled_hmols = torch.cat([r_hmols, p_hmols, diff, prod], 1)         # [mini_bsz, h*4]
            pooled_hmols = torch.unsqueeze(pooled_hmols, 0)                     # [1, mini_bsz, h*4]

            batch_pooled_hmols.append(pooled_hmols)

        batch_pooled_hmols = torch.cat(batch_pooled_hmols, 0)                   # [bsz, mini_bsz, h*4]
        energies = self.output(batch_pooled_hmols)                              # [bsz, mini_bsz, 1]
        return energies.squeeze(dim=-1)                                         # [bsz, mini_bsz]


class G2E_projR(nn.Module): # just project reactant, not using for now
    def __init__(self, args, encoder_hidden_size, encoder_depth, encoder_dropout, proj_hidden_sizes, proj_activation, proj_dropout, **kwargs):
        super().__init__()
        self.model_repr = "GraphEBM_projR"
        self.args = args

        if torch.cuda.is_available() and self.args.dataparallel:
            self.num_devices = torch.cuda.device_count()
        else:
            self.num_devices = 1

        self.encoder = GraphFeatEncoder(n_atom_feat=sum(ATOM_FDIM),
                                        n_bond_feat=BOND_FDIM,
                                        rnn_type="gru",
                                        h_size=encoder_hidden_size,
                                        depth=encoder_depth,
                                        dropout=encoder_dropout)
        
        self.projection = self.build_projection(
            proj_activation, proj_hidden_sizes, proj_dropout,
            encoder_hidden_size, # output_dim = encoder_hidden_size
        )
        
        if args.do_finetune:
            logging.info("Setting self.reactant first to False for finetuning")
            self.reactant_first = False
        else:
            logging.info("Setting self.reactant first to True for pretraining")
            self.reactant_first = True
        logging.info("Initializing weights")
        model_utils.initialize_weights(self)
    
    def build_projection(
        self,
        activation: nn.Module,
        hidden_sizes: List[int],
        dropout: float,
        input_dim: int,
    ):
        num_layers = len(hidden_sizes)
        ffn = [nn.Linear(input_dim, hidden_sizes[0])] # could add nn.Dropout(dropout) before this, if we wish
        for i, layer in enumerate(range(num_layers - 1)):
            ffn.extend(
                [
                    activation,
                    nn.Dropout(dropout),
                    nn.Linear(hidden_sizes[i], hidden_sizes[i + 1]),
                ]
                )
        ffn.extend(
            [
                activation,
                nn.Dropout(dropout),
                nn.Linear(hidden_sizes[-1], input_dim), # output_dim = encoder_hidden_size = input_dim
            ]
        )
        return nn.Sequential(*ffn)

    def forward(self, batch, probs: Optional[torch.Tensor]=None):
        """
        batch: a N x K x 1 tensor of N training samples
            each sample contains a positive rxn on the first column,
            and K-1 negative rxns on all subsequent columns
        """
        graph_tensors, scopes, batch_size = batch
        hatom, hmol = self.encoder(graph_tensors=graph_tensors,
                                   scopes=scopes)
        
        hmol = [torch.sum(h, dim=0, keepdim=True) for h in hmol]        # list of [n_molecules, h] => list of [1, h]
        batch_pooled_r_mols = []
        batch_pooled_p_mols = []
    
        mols_per_minibatch = len(hmol) // batch_size // self.num_devices  # = (1) r + (mini_bsz) p or (1) p + (mini_bsz) r
        for i in range(batch_size):
            if self.reactant_first:                         # (1) r + mini_bsz p
                r_hmol = hmol[i*mols_per_minibatch]                             # [1, h]
                r_hmols = r_hmol.repeat(mols_per_minibatch - 1, 1)              # [mini_bsz, h]
                p_hmols = hmol[(i*mols_per_minibatch+1):(i+1)*mols_per_minibatch]
                p_hmols = torch.cat(p_hmols, 0)                                 # [mini_bsz, h]
            else:
                p_hmols = hmol[i*mols_per_minibatch]        # (1) p + mini_bsz (r)
                p_hmols = p_hmols.repeat(mols_per_minibatch - 1, 1)
                r_hmols = hmol[(i*mols_per_minibatch+1):(i+1)*mols_per_minibatch]
                r_hmols = torch.cat(r_hmols, 0)

            pooled_r_hmols = torch.unsqueeze(r_hmols, 0)                        # [1, mini_bsz, h]
            pooled_p_hmols = torch.unsqueeze(p_hmols, 0)                        # [1, mini_bsz, h]
            batch_pooled_r_mols.append(pooled_r_hmols)
            batch_pooled_p_mols.append(pooled_p_hmols)

        batch_pooled_r_mols = torch.cat(batch_pooled_r_mols, 0)                 # [bsz, mini_bsz, h]
        batch_pooled_p_mols = torch.cat(batch_pooled_p_mols, 0)                 # [bsz, mini_bsz, h]

        proj_pooled_r_mols = self.projection(
                                    batched_pooled_r_mols
                                ).unsqueeze(dim=-1)                             # [bsz, mini_bsz, h] => [bsz, mini_bsz, h] => [bsz, mini_bsz, h, 1]
        
        energies = torch.matmul(
                        batch_pooled_p_mols.tranpose(),
                        proj_pooled_r_mols
                    ).squeeze(dim=-1)                                           # [bsz, mini_bsz, 1, h] x [bsz, mini_bsz, h, 1] => [bsz, mini_bsz, 1]
        return energies.squeeze(dim=-1)                                         # [bsz, mini_bsz]


class G2E_projBoth(nn.Module):
    def __init__(self, args, encoder_hidden_size, encoder_depth, encoder_dropout, proj_hidden_sizes, proj_activation, proj_dropout, **kwargs):
        super().__init__()
        self.model_repr = "GraphEBM_projBoth"
        self.args = args

        if torch.cuda.is_available() and self.args.dataparallel:
            self.num_devices = torch.cuda.device_count()
        else:
            self.num_devices = 1

        self.encoder = GraphFeatEncoder(n_atom_feat=sum(ATOM_FDIM),
                                        n_bond_feat=BOND_FDIM,
                                        rnn_type="gru",
                                        h_size=encoder_hidden_size,
                                        depth=encoder_depth,
                                        dropout=encoder_dropout)
        
        proj_activation = model_utils.get_activation_function(proj_activation)
        self.projection_r = self.build_projection(
            proj_activation, proj_hidden_sizes, proj_dropout, encoder_hidden_size # output_dim = proj_hidden_sizes[-1]
        )
        self.projection_p = self.build_projection(
            proj_activation, proj_hidden_sizes, proj_dropout, encoder_hidden_size # output_dim = proj_hidden_sizes[-1]
        )
        
        if args.do_finetune:
            logging.info("Setting self.reactant first to False for finetuning")
            self.reactant_first = False
        else:
            logging.info("Setting self.reactant first to True for pretraining")
            self.reactant_first = True

    def build_projection(
        self,
        activation: nn.Module,
        hidden_sizes: List[int],
        dropout: float,
        input_dim: int,
    ):
        num_layers = len(hidden_sizes)
        ffn = [nn.Linear(input_dim, hidden_sizes[0])] # could add nn.Dropout(dropout) if we wish
        for i, layer in enumerate(range(num_layers - 1)):
            ffn.extend(
                [
                    activation,
                    nn.Dropout(dropout),
                    nn.Linear(hidden_sizes[i], hidden_sizes[i + 1]),
                ]
            )
        return nn.Sequential(*ffn)

    def forward(self, batch, probs: Optional[torch.Tensor]=None):
        """
        batch: a N x K x 1 tensor of N training samples
            each sample contains a positive rxn on the first column,
            and K-1 negative rxns on all subsequent columns
        """
        graph_tensors, scopes, batch_size = batch
        hatom, hmol = self.encoder(graph_tensors=graph_tensors,
                                   scopes=scopes)
        hmol = [torch.sum(h, dim=0, keepdim=True) for h in hmol]        # list of [n_molecules, h] => list of [1, h]
        batch_pooled_r_mols = []
        batch_pooled_p_mols = []
    
        mols_per_minibatch = len(hmol) // batch_size // self.num_devices  # = (1) r + (mini_bsz) p or (1) p + (mini_bsz) r
        for i in range(batch_size):
            if self.reactant_first:                         # (1) r + mini_bsz p
                r_hmol = hmol[i*mols_per_minibatch]                             # [1, h]
                r_hmols = r_hmol.repeat(mols_per_minibatch - 1, 1)              # [mini_bsz, h]
                p_hmols = hmol[(i*mols_per_minibatch+1):(i+1)*mols_per_minibatch]
                p_hmols = torch.cat(p_hmols, 0)                                 # [mini_bsz, h]
            else:
                p_hmols = hmol[i*mols_per_minibatch]        # (1) p + mini_bsz (r)
                p_hmols = p_hmols.repeat(mols_per_minibatch - 1, 1)
                r_hmols = hmol[(i*mols_per_minibatch+1):(i+1)*mols_per_minibatch]
                r_hmols = torch.cat(r_hmols, 0)

            pooled_r_hmols = torch.unsqueeze(r_hmols, 0)                        # [1, mini_bsz, h]
            pooled_p_hmols = torch.unsqueeze(p_hmols, 0)                        # [1, mini_bsz, h]
            batch_pooled_r_mols.append(pooled_r_hmols)
            batch_pooled_p_mols.append(pooled_p_hmols)

        batch_pooled_r_mols = torch.cat(batch_pooled_r_mols, 0)                 # [bsz, mini_bsz, h]
        batch_pooled_p_mols = torch.cat(batch_pooled_p_mols, 0)                 # [bsz, mini_bsz, h]

        proj_pooled_r_mols = self.projection_r(
                                    batch_pooled_r_mols
                                ).unsqueeze(dim=-1)                             # [bsz, mini_bsz, h] => [bsz, mini_bsz, d] => [bsz, mini_bsz, d, 1]
        proj_pooled_p_mols = self.projection_p(
                                    batch_pooled_p_mols
                                ).unsqueeze(dim=-1)                             # [bsz, mini_bsz, h] => [bsz, mini_bsz, d] => [bsz, mini_bsz, d, 1]
        energies = torch.matmul(
                        torch.transpose(proj_pooled_p_mols, 2, 3),
                        proj_pooled_r_mols
                    ).squeeze(dim=-1)                                           # [bsz, mini_bsz, 1, d] x [bsz, mini_bsz, d, 1] => [bsz, mini_bsz, 1]
        return energies.squeeze(dim=-1)                                         # [bsz, mini_bsz]


class G2E_sep_projBoth_FFout(nn.Module): 
    # separate encoders, linear projections, then a final linear output layer (vs dot product)
    def __init__(
            self, 
            args,
            encoder_hidden_size,
            encoder_depth,
            encoder_dropout,
            proj_hidden_sizes,
            proj_activation,
            proj_dropout,
            out_hidden_sizes,
            out_activation,
            out_dropout,
            **kwargs
        ):
        super().__init__()
        self.model_repr = "GraphEBM_sep_projBoth_FFout"
        self.args = args

        if torch.cuda.is_available() and self.args.dataparallel:
            self.num_devices = torch.cuda.device_count()
        else:
            self.num_devices = 1

        self.encoder_p = GraphFeatEncoder(n_atom_feat=sum(ATOM_FDIM),
                                        n_bond_feat=BOND_FDIM,
                                        rnn_type="gru",
                                        h_size=encoder_hidden_size,
                                        depth=encoder_depth,
                                        dropout=encoder_dropout)
        
        self.encoder_r = GraphFeatEncoder(n_atom_feat=sum(ATOM_FDIM),
                                        n_bond_feat=BOND_FDIM,
                                        rnn_type="gru",
                                        h_size=encoder_hidden_size,
                                        depth=encoder_depth,
                                        dropout=encoder_dropout)

        proj_activation = model_utils.get_activation_function(proj_activation)
        self.projection_r = self.build_projection(
            proj_activation, proj_hidden_sizes, proj_dropout, encoder_hidden_size
        )
        self.projection_p = self.build_projection(
            proj_activation, proj_hidden_sizes, proj_dropout, encoder_hidden_size
        )
        out_activation = model_utils.get_activation_function(out_activation)
        self.output = self.build_output(
            out_activation, out_hidden_sizes, out_dropout,
            proj_hidden_sizes[-1] * 4
        )

        if args.do_finetune:
            logging.info("Setting self.reactant first to False for finetuning")
            self.reactant_first = False
        else:
            logging.info("Setting self.reactant first to True for pretraining")
            self.reactant_first = True
    
    def build_output(
        self,
        activation: nn.Module,
        hidden_sizes: List[int],
        dropout: float,
        input_dim: int,
    ):
        num_layers = len(hidden_sizes)
        ffn = [
                # nn.Dropout(dropout),
                nn.Linear(input_dim, hidden_sizes[0])
            ]
        for i, layer in enumerate(range(num_layers - 1)):
            ffn.extend(
                [
                    activation,
                    nn.Dropout(dropout),
                    nn.Linear(hidden_sizes[i], hidden_sizes[i + 1]),
                ]
                )
        ffn.extend(
            [
                activation,
                nn.Dropout(dropout),
                nn.Linear(hidden_sizes[-1], 1),
            ]
        )
        return nn.Sequential(*ffn)
    
    def build_projection(
        self,
        activation: nn.Module,
        hidden_sizes: List[int],
        dropout: float,
        input_dim: int,
    ):
        num_layers = len(hidden_sizes)
        ffn = [
                # nn.Dropout(dropout),
                nn.Linear(input_dim, hidden_sizes[0])
            ]
        for i, layer in enumerate(range(num_layers - 1)):
            ffn.extend(
                [
                    activation,
                    nn.Dropout(dropout),
                    nn.Linear(hidden_sizes[i], hidden_sizes[i + 1]),
                ]
            )
        return nn.Sequential(*ffn)

    def forward(self, batch, probs: Optional[torch.Tensor]=None):
        """
        batch: a N x K x 1 tensor of N training samples
            each sample contains a positive rxn on the first column,
            and K-1 negative rxns on all subsequent columns
        """
        graph_tensors, scopes, batch_size = batch
        hatom_r, hmol_r = self.encoder_r(graph_tensors=graph_tensors,
                                   scopes=scopes)
        hatom_p, hmol_p = self.encoder_p(graph_tensors=graph_tensors,
                                   scopes=scopes)

        hmol_r = [torch.sum(h, dim=0, keepdim=True) for h in hmol_r]        # list of [n_molecules, h] => list of [1, h]
        hmol_p = [torch.sum(h, dim=0, keepdim=True) for h in hmol_p]        # list of [n_molecules, h] => list of [1, h]

        batch_pooled_r_mols = []
        batch_pooled_p_mols = []
    
        mols_per_minibatch = len(hmol_r) // batch_size // self.num_devices  # = (1) r + (mini_bsz) p or (1) p + (mini_bsz) r
        for i in range(batch_size):
            if self.reactant_first:                         # (1) r + mini_bsz p
                r_hmol = hmol_r[i*mols_per_minibatch]                           # [1, h]
                r_hmols = r_hmol.repeat(mols_per_minibatch - 1, 1)              # [mini_bsz, h]
                p_hmols = hmol_p[(i*mols_per_minibatch+1):(i+1)*mols_per_minibatch]
                p_hmols = torch.cat(p_hmols, 0)                                 # [mini_bsz, h]
            else:
                p_hmols = hmol_p[i*mols_per_minibatch]        # (1) p + mini_bsz (r)
                p_hmols = p_hmols.repeat(mols_per_minibatch - 1, 1)
                r_hmols = hmol_r[(i*mols_per_minibatch+1):(i+1)*mols_per_minibatch]
                r_hmols = torch.cat(r_hmols, 0)

            pooled_r_hmols = torch.unsqueeze(r_hmols, 0)                        # [1, mini_bsz, h]
            pooled_p_hmols = torch.unsqueeze(p_hmols, 0)                        # [1, mini_bsz, h]
            batch_pooled_r_mols.append(pooled_r_hmols)
            batch_pooled_p_mols.append(pooled_p_hmols)

        batch_pooled_r_mols = torch.cat(batch_pooled_r_mols, 0)                 # [bsz, mini_bsz, h]
        batch_pooled_p_mols = torch.cat(batch_pooled_p_mols, 0)                 # [bsz, mini_bsz, h]

        proj_r_mols = self.projection_r(
                                    batch_pooled_r_mols
                                )                                               # [bsz, mini_bsz, h] => [bsz, mini_bsz, d]
        proj_p_mols = self.projection_p(
                                    batch_pooled_p_mols
                                )                                               # [bsz, mini_bsz, h] => [bsz, mini_bsz, d]

        diff = proj_p_mols - proj_r_mols # torch.abs(proj_p_mols - proj_r_mols) # [bsz, mini_bsz, d]
        prod = proj_p_mols * proj_r_mols                                        # [bsz, mini_bsz, d]

        concat = torch.cat([proj_r_mols, proj_p_mols, diff, prod], dim=-1)      # [bsz, mini_bsz, d*4]
        energies = self.output(concat)                                          # [bsz, mini_bsz, 1]
        return energies.squeeze(dim=-1)                                         # [bsz, mini_bsz]


class G2E_sep_FFout(nn.Module): 
    # separate encoders, then a final MLP to get the energy
    def __init__(
            self,
            args,
            encoder_hidden_size,
            encoder_depth,
            encoder_dropout,
            out_hidden_sizes,
            out_activation,
            out_dropout,
            **kwargs
        ):
        super().__init__()
        self.model_repr = "GraphEBM_sep_FFout"
        self.args = args

        if torch.cuda.is_available() and self.args.dataparallel:
            self.num_devices = torch.cuda.device_count()
        else:
            self.num_devices = 1

        self.encoder_p = GraphFeatEncoder(n_atom_feat=sum(ATOM_FDIM),
                                        n_bond_feat=BOND_FDIM,
                                        rnn_type="gru",
                                        h_size=encoder_hidden_size,
                                        depth=encoder_depth,
                                        dropout=encoder_dropout)
        
        self.encoder_r = GraphFeatEncoder(n_atom_feat=sum(ATOM_FDIM),
                                        n_bond_feat=BOND_FDIM,
                                        rnn_type="gru",
                                        h_size=encoder_hidden_size,
                                        depth=encoder_depth,
                                        dropout=encoder_dropout)

        out_activation = model_utils.get_activation_function(out_activation)
        self.output = self.build_output(
            out_activation, out_hidden_sizes, out_dropout,
            encoder_hidden_size * 4
        )

        if args.do_finetune:
            logging.info("Setting self.reactant first to False for finetuning")
            self.reactant_first = False
        else:
            logging.info("Setting self.reactant first to True for pretraining")
            self.reactant_first = True
    
    def build_output(
        self,
        activation: nn.Module,
        hidden_sizes: List[int],
        dropout: float,
        input_dim: int,
    ):
        num_layers = len(hidden_sizes)
        ffn = [
                # nn.Dropout(dropout),
                nn.Linear(input_dim, hidden_sizes[0])
            ]
        for i, layer in enumerate(range(num_layers - 1)):
            ffn.extend(
                [
                    activation,
                    nn.Dropout(dropout),
                    nn.Linear(hidden_sizes[i], hidden_sizes[i + 1]),
                ]
                )
        ffn.extend(
            [
                activation,
                nn.Dropout(dropout),
                nn.Linear(hidden_sizes[-1], 1),
            ]
        )
        return nn.Sequential(*ffn)

    def forward(self, batch, probs: Optional[torch.Tensor]=None):
        """
        batch: a N x K x 1 tensor of N training samples
            each sample contains a positive rxn on the first column,
            and K-1 negative rxns on all subsequent columns
        """
        graph_tensors, scopes, batch_size = batch
        hatom_r, hmol_r = self.encoder_r(graph_tensors=graph_tensors,
                                   scopes=scopes)
        hatom_p, hmol_p = self.encoder_p(graph_tensors=graph_tensors,
                                   scopes=scopes)

        hmol_r = [torch.sum(h, dim=0, keepdim=True) for h in hmol_r]        # list of [n_molecules, h] => list of [1, h]
        hmol_p = [torch.sum(h, dim=0, keepdim=True) for h in hmol_p]        # list of [n_molecules, h] => list of [1, h]

        batch_pooled_hmols = []
    
        mols_per_minibatch = len(hmol_r) // batch_size // self.num_devices  # = (1) r + (mini_bsz) p or (1) p + (mini_bsz) r
        for i in range(batch_size):
            if self.reactant_first:                         # (1) r + mini_bsz p
                r_hmol = hmol_r[i*mols_per_minibatch]                           # [1, h]
                r_hmols = r_hmol.repeat(mols_per_minibatch - 1, 1)              # [mini_bsz, h]
                p_hmols = hmol_p[(i*mols_per_minibatch+1):(i+1)*mols_per_minibatch]
                p_hmols = torch.cat(p_hmols, 0)                                 # [mini_bsz, h]
            else:
                p_hmols = hmol_p[i*mols_per_minibatch]        # (1) p + mini_bsz (r)
                p_hmols = p_hmols.repeat(mols_per_minibatch - 1, 1)
                r_hmols = hmol_r[(i*mols_per_minibatch+1):(i+1)*mols_per_minibatch]
                r_hmols = torch.cat(r_hmols, 0)

            diff = p_hmols - r_hmols # torch.abs(p_hmols - r_hmols)             # [mini_bsz, h]
            prod = r_hmols * p_hmols                                            # [mini_bsz, h]

            pooled_hmols = torch.cat([r_hmols, p_hmols, diff, prod], 1)         # [mini_bsz, h*4]
            pooled_hmols = torch.unsqueeze(pooled_hmols, 0)                     # [1, mini_bsz, h*4]

            batch_pooled_hmols.append(pooled_hmols)

        batch_pooled_hmols = torch.cat(batch_pooled_hmols, 0)                   # [bsz, mini_bsz, h*4]
        energies = self.output(batch_pooled_hmols)                              # [bsz, mini_bsz, 1]
        return energies.squeeze(dim=-1)                                         # [bsz, mini_bsz]<|MERGE_RESOLUTION|>--- conflicted
+++ resolved
@@ -486,21 +486,7 @@
 
 
 class G2E(nn.Module):
-<<<<<<< HEAD
-    def __init__(
-            self, 
-            args, 
-            encoder_hidden_size,
-            encoder_depth,
-            encoder_dropout,
-            out_activation,
-            out_hidden_sizes,
-            out_dropout,
-            **kwargs
-        ):
-=======
     def __init__(self, args):
->>>>>>> 6846bdaa
         super().__init__()
         self.model_repr = "GraphEBM"
         self.args = args
@@ -513,26 +499,16 @@
         
         self.encoder = GraphFeatEncoder(n_atom_feat=sum(ATOM_FDIM),
                                         n_bond_feat=BOND_FDIM,
-<<<<<<< HEAD
-                                        rnn_type="gru",
-                                        h_size=encoder_hidden_size,
-                                        depth=encoder_depth,
-                                        dropout=encoder_dropout)
-        out_activation = model_utils.get_activation_function(out_activation)
-        self.output = self.build_output(
-            out_activation, out_hidden_sizes, out_dropout,
-            encoder_hidden_size * 4
-        )
-        # nn.Linear(encoder_hidden_size * 4, 1)
-        
-=======
                                         rnn_type=args.encoder_rnn_type,
                                         h_size=args.encoder_hidden_size,
                                         depth=args.encoder_depth,
                                         dropout=args.encoder_dropout,
                                         atom_pool_type=args.atom_pool_type)
-        self.output = nn.Linear(args.encoder_hidden_size * 4, 1)
->>>>>>> 6846bdaa
+        out_activation = model_utils.get_activation_function(args.out_activation)
+        self.output = self.build_output(
+            out_activation, args.out_hidden_sizes, args.out_dropout,
+            args.encoder_hidden_size * 4
+        )
         if args.do_finetune:
             logging.info("Setting self.reactant first to False for finetuning")
             self.reactant_first = False
