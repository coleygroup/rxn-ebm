import csv
import json
import logging
import nmslib
import numpy as np
import os
import numpy as np
import pandas as pd
import pickle
import scipy
import time
import torch
from concurrent.futures import ProcessPoolExecutor as Pool
from pathlib import Path
from rxnebm.data import augmentors
from rxnebm.data.dataset_utils import get_features_per_graph, smi_tokenizer
from rxnebm.model import model_utils
from scipy import sparse
from typing import List, Optional, Tuple, Union
from torch.utils.data import Dataset
from tqdm import tqdm


sparse_fp = scipy.sparse.csr_matrix
Tensor = torch.Tensor


def get_features_from_smiles(i: int, minibatch_smiles: List[str]) -> Tuple[np.ndarray, ...]:
    a_scopes, a_scopes_lens, b_scopes, b_scopes_lens, \
        a_features, a_features_lens, b_features, b_features_lens, \
        a_graphs, b_graphs = zip(*(get_features_per_graph(smi, use_rxn_class=False)
                                   for smi in minibatch_smiles))

    a_scopes = np.concatenate(a_scopes, axis=0)
    b_scopes = np.concatenate(b_scopes, axis=0)
    a_features = np.concatenate(a_features, axis=0)
    b_features = np.concatenate(b_features, axis=0)
    a_graphs = np.concatenate(a_graphs, axis=0)
    b_graphs = np.concatenate(b_graphs, axis=0)

    n_smi_per_minibatch = len(minibatch_smiles)
    minibatch_mol_indexes = np.arange(i*n_smi_per_minibatch, (i+1)*n_smi_per_minibatch)

    return a_scopes, a_scopes_lens, b_scopes, b_scopes_lens, a_features, a_features_lens, b_features, b_features_lens, \
        a_graphs, b_graphs, minibatch_mol_indexes


def get_features_per_graph_helper(_args: Tuple[int, List[str]]):
    i, rxn_smiles = _args
    if i % 1000 == 0:
        logging.info(f"Processing {i}th rxn_smi")

    r_smi = rxn_smiles[0].split(">>")[0]
    p_smis = [rxn_smi.split(">>")[-1] for rxn_smi in rxn_smiles]        # TODO: hardcoded, might be buggy for more crem

    minibatch_smiles = [r_smi]
    minibatch_smiles.extend(p_smis)

    return get_features_from_smiles(i, minibatch_smiles)


def get_features_per_graph_helper_finetune(_args: Tuple[int, List[str]]):
    i, rxn_smiles = _args
    if i % 1000 == 0:
        logging.info(f"Processing {i}th rxn_smi")

    p_smi = rxn_smiles[0].split(">>")[-1]
    r_smis = [rxn_smi.split(">>")[0] for rxn_smi in rxn_smiles]

    minibatch_smiles = [p_smi]
    minibatch_smiles.extend(r_smis)

    return get_features_from_smiles(i, minibatch_smiles)


class AugmentedDataFingerprints:
    """
    Parameters
    ----------
    augmentations : dict
        key : str
            name of augmentation ['rdm', 'cos', 'bit', 'mut'/'crem']
        value : dict
            augmentation parameters, where
            key = name of parameter, value = value of that parameter
            e.g. augmentations['bit'] = {'num_neg': 5, 'num_bits': 5, 'strategy': 'default'}
            'rdm': (random)
                 num_neg : int
                    number of negative reactions to generate
            'cos': (cosine nearest neighbor search)
                num_neg : int
                    number of negative reactions to generate
                query_params : dict
                    num_threads : int (Default = 4)
                        number of CPU threads to use for kNN query by nmslib search index
                    efSearch : int (Default = 100)
                        100 is the recommended value to get high recall (96%)
                    **kwargs :
                        see nmslib's setQueryTimeParams documentation for other possible kwargs
            'bit': (fingerprint bit corruption)
                num_neg : int
                    number of negative reactions to generate
                num_bits : int
                    number of bits to corrupt
                strategy : Optional[str]
                    the strategy to corrupt the bits. TODO: try this 
            'mut' or 'crem': (CReM aka ContRolled Mutation of Molecules)
                num_neg : int
                    number of negative reactions to generate

    rxn_type : str (Default = 'diff')
        the method to calculate reaction fingerprints
        currently supports 'diff' & 'sep' methods
    fp_type : str (Default = 'count')
        the type of the fingerprints being supplied
        currently supports 'count' & 'bit' fingerprints
    root : str (Default = None)
        full path to the folder containing all the cleaned, input data files, which includes
        smi_to_fp_dict, fp_to_smi_dict, sparse mol_fps, search_index, mut_prod_smis
        If not provided, aka None, it defaults to full/path/to/rxn-ebm/data/cleaned_data/
    seed : int (Default = 0)
        random seed to use. affects augmentations which do random selection e.g. Random sampling, Bit corruption,
        and CReM (in sampling the required number of mutated product SMILES from the pool of all available mutated SMILES)
    """

    def __init__(
        self,
        augmentations: dict,
        smi_to_fp_dict_filename: str,
        fp_to_smi_dict_filename: str,
        mol_fps_filename: str,
        search_index_filename: Optional[str] = None,
        mut_smis_filename: Optional[str] = None,
        representation: str = "fingerprint",
        rxn_type: Optional[str] = "diff",
        fp_type: Optional[str] = "count",
        fp_size: Optional[int] = 4096,
        radius: Optional[int] = 3,
        dtype: Optional[str] = "int32",
        root: Optional[str] = None,
        seed: Optional[int] = 0,
    ):
        model_utils.seed_everything(seed)

        self.smi_to_fp_dict_filename = smi_to_fp_dict_filename
        self.fp_to_smi_dict_filename = fp_to_smi_dict_filename
        self.mol_fps_filename = mol_fps_filename
        self.search_index_filename = search_index_filename
        self.mut_smis_filename = mut_smis_filename
        self.representation = representation

        if root is None:  # set root = path/to/rxn/ebm/
            root = Path(__file__).resolve().parents[1] / "data" / "cleaned_data"
        else:
            root = Path(root)
        self.root = root

        with open(self.root / self.smi_to_fp_dict_filename, "rb") as handle:
            self.smi_to_fp_dict = pickle.load(handle)
        with open(self.root / self.fp_to_smi_dict_filename, "rb") as handle:
            self.fp_to_smi_dict = pickle.load(handle)
        self.mol_fps = sparse.load_npz(self.root / self.mol_fps_filename)

        self.rxn_smis = None
        self.fp_type = fp_type
        self.rxn_type = rxn_type
        self.fp_size = fp_size
        self.dtype = dtype
        self.radius = radius

        self.augs = []  # list of callables: Augmentor.get_one_sample
        for key, value in augmentations.items():
            if value["num_neg"] == 0:
                continue
            elif key == "cos":
                self._init_cosine(**value)
            elif key == "rdm":
                self._init_random(**value)
            elif key == "bit":
                self._init_bit(**value)
            elif key == "mut" or key == "crem":
                self._init_mutate(**value)
            else:
                raise ValueError('Invalid augmentation!')

    def _init_cosine(self, num_neg: int, query_params: Optional[dict] = None):
        print("Initialising Cosine Augmentor...")
        # loaded later by precompute_helper / expt_utils._worker_init_fn_nmslib_
        search_index = None
        if query_params is not None:
            self.query_params = query_params
        else:
            self.query_params = None

        self.cosaugmentor = augmentors.Cosine(
            num_neg=num_neg, 
            search_index=search_index,
            smi_to_fp_dict=self.smi_to_fp_dict,
            fp_to_smi_dict=self.fp_to_smi_dict,
            mol_fps=self.mol_fps,
            rxn_type=self.rxn_type,
            fp_type=self.fp_type,
            return_type="fp" if self.representation == "fingerprint" else "smi"
        )
        self.augs.append(self.cosaugmentor.get_one_sample)

    def _init_random(self, num_neg: int):
        logging.info("Initialising Random Augmentor...")
        self.rdmaugmentor = augmentors.Random(
            num_neg=num_neg, 
            smi_to_fp_dict=self.smi_to_fp_dict,
            fp_to_smi_dict=self.fp_to_smi_dict,
            mol_fps=self.mol_fps,
            rxn_type=self.rxn_type,
            fp_type=self.fp_type,
            return_type="fp" if self.representation == "fingerprint" else "smi"
        )
        self.augs.append(self.rdmaugmentor.get_one_sample)

    def _init_bit(
        self,
        num_neg: int,
        num_bits: int,
        strategy: Optional[str] = None,
        increment_bits: Optional[int] = 1,
    ):
        logging.info("Initialising Bit Augmentor...")
        self.bitaugmentor = augmentors.Bit(
            num_neg=num_neg, 
            num_bits=num_bits,
            increment_bits=increment_bits,
            strategy=strategy,
            smi_to_fp_dict=self.smi_to_fp_dict,
            mol_fps=self.mol_fps,
            rxn_type=self.rxn_type,
            fp_type=self.fp_type,
            return_type="fp" if self.representation == "fingerprint" else "smi"
        ) 
        self.augs.append(self.bitaugmentor.get_one_sample)

    def _init_mutate(self, num_neg: int):
        logging.info("Initialising Mutate Augmentor...")
        if Path(self.mut_smis_filename).suffix != ".pickle":
            self.mut_smis_filename = str(self.mut_smis_filename) + ".pickle"
        with open(self.root / self.mut_smis_filename, "rb") as handle:
            mut_smis = pickle.load(handle)

        self.mutaugmentor = augmentors.Mutate(
            num_neg=num_neg,
            mut_smis=mut_smis,
            smi_to_fp_dict=self.smi_to_fp_dict,
            mol_fps=self.mol_fps,
            rxn_type=self.rxn_type,
            fp_type=self.fp_type,
            radius=self.radius,
            fp_size=self.fp_size,
            dtype=self.dtype,
            return_type="fp" if self.representation == "fingerprint" else "smi"
        )
        self.augs.append(self.mutaugmentor.get_one_sample)

    def get_one_minibatch(self, rxn_smi: str) -> sparse_fp:
        """prepares one minibatch of fingerprints: 1 pos_rxn + K neg_rxns
        where K is the sum of all the num_neg for each active augmentation
        """
        rcts_fp, prod_fp = augmentors.rcts_prod_fps_from_rxn_smi(
            rxn_smi, self.fp_type, self.smi_to_fp_dict, self.mol_fps
        )
        pos_rxn_fp = augmentors.make_rxn_fp(rcts_fp, prod_fp, self.rxn_type)

        minibatch_neg_rxn_fps = []
        for aug in self.augs:
            neg_rxn_fps = aug(rxn_smi)
            minibatch_neg_rxn_fps.extend(neg_rxn_fps)

        # TODO: try creating empty sparse vector then allocate elements, see if faster than sparse.hstack
        out = sparse.hstack([pos_rxn_fp, *minibatch_neg_rxn_fps])
        return out  # spy_sparse2torch_sparse(out)

    def __getitem__(self, idx: int) -> sparse_fp:
        """Called by ReactionDatasetFingerprints.__getitem__(idx)"""
        return self.get_one_minibatch(self.rxn_smis[idx])

    def precompute_helper(self):
        if hasattr(self, "cosaugmentor"):
            if self.cosaugmentor.search_index is None:
                self.cosaugmentor.search_index = nmslib.init(
                    method="hnsw",
                    space="cosinesimil_sparse",
                    data_type=nmslib.DataType.SPARSE_VECTOR,
                )
                self.cosaugmentor.search_index.loadIndex(
                    str(self.root / self.search_index_filename), load_data=True
                )
                if self.query_params is not None:
                    self.cosaugmentor.search_index.setQueryTimeParams(self.query_params)
                else:
                    self.cosaugmentor.search_index.setQueryTimeParams({"efSearch": 100})

        out = []
        for i in tqdm(range(len(self.rxn_smis)), desc='Precomputing rxn_fps...'):
            out.append(self[i])
        return out

    def precompute_light_memory(
        self,
        output_filename: str,
        rxn_smis: Union[List[str], Union[str, bytes, os.PathLike]], 
    ):    
        self.load_smis(rxn_smis)

        if (self.root / output_filename).exists():
            logging.info(f"{self.root / output_filename} already exists!")
            return
        else:
            logging.info("Precomputing...")
 
        logging.info("Running light memory version...not parallelizing!")
        if hasattr(self, "cosaugmentor"):
            if self.cosaugmentor.search_index is None:
                self.cosaugmentor.search_index = nmslib.init(
                    method="hnsw",
                    space="cosinesimil_sparse",
                    data_type=nmslib.DataType.SPARSE_VECTOR,
                )
                self.cosaugmentor.search_index.loadIndex(
                    str(self.root / self.search_index_filename), load_data=True
                )
                if self.query_params is not None:
                    self.cosaugmentor.search_index.setQueryTimeParams(self.query_params)
                else:
                    self.cosaugmentor.search_index.setQueryTimeParams({"efSearch": 100})

        diff_fps = []
        for i in tqdm(range(len(self.rxn_smis)), desc='Precomputing rxn_fps...'):
            diff_fps.append(self[i])

            if i > 0 and i % 19000 == 0: # checkpoint
                diff_fps_stacked = sparse.vstack(diff_fps)
                diff_fps_stacked = diff_fps_stacked.tocsr(copy=False) 
                sparse.save_npz(self.root / f"{Path(output_filename).stem}_{i}.npz", diff_fps_stacked)
                diff_fps = [] # reset diff_fps list
                del diff_fps_stacked

        diff_fps_stacked = sparse.vstack(diff_fps)  # last chunk
        diff_fps_stacked = diff_fps_stacked.tocsr(copy=False) 
        sparse.save_npz(self.root / f"{Path(output_filename).stem}_{i}.npz", diff_fps_stacked)
        return

    def precompute(
        self,
        output_filename: str,
        rxn_smis: Union[List[str], Union[str, bytes, os.PathLike]],
        distributed: Optional[bool] = False,
        parallel: Optional[bool] = True,
    ):
        self.load_smis(rxn_smis)

        if (self.root / output_filename).exists():
            logging.info(f"{self.root / output_filename} already exists!")
            return
        else:
            logging.info("Precomputing...")

        if distributed:
            logging.info("distributed processing is not supported!")
            return
            '''TODO: distributed processing
            '''
            # from mpi4py import MPI
            # from mpi4py.futures import MPIPoolExecutor as Pool

            # num_workers = MPI.COMM_WORLD.size
            # logging.info(f'Distributing over {num_workers} total workers')

            # with Pool(max_workers=num_workers) as client:
                # future = client.submit(self.precompute_helper)
                # diff_fps = future.result()
        elif parallel:
            from concurrent.futures import ProcessPoolExecutor as Pool

            try:
                num_workers = len(os.sched_getaffinity(0))
            except AttributeError:
                num_workers = os.cpu_count()
            logging.info(f"Parallelizing over {num_workers} cores")

            with Pool(max_workers=num_workers) as client:
                future = client.submit(self.precompute_helper)
                diff_fps = future.result()
        
        else:
            logging.info("Not parallelizing!")
            if hasattr(self, "cosaugmentor"):
                if self.cosaugmentor.search_index is None:
                    self.cosaugmentor.search_index = nmslib.init(
                        method="hnsw",
                        space="cosinesimil_sparse",
                        data_type=nmslib.DataType.SPARSE_VECTOR,
                    )
                    self.cosaugmentor.search_index.loadIndex(
                        str(self.root / self.search_index_filename), load_data=True
                    )
                    if self.query_params is not None:
                        self.cosaugmentor.search_index.setQueryTimeParams(self.query_params)
                    else:
                        self.cosaugmentor.search_index.setQueryTimeParams({"efSearch": 100})

            diff_fps = []
            for i in tqdm(range(len(self.rxn_smis)), desc='Precomputing rxn_fps...'):
                diff_fps.append(self[i])

        diff_fps_stacked = sparse.vstack(diff_fps, format='csr', dtype='int32')   
        sparse.save_npz(self.root / output_filename, diff_fps_stacked)
        return

    def load_smis(self, rxn_smis: Union[List[str], Union[str, bytes, os.PathLike]]):
        if isinstance(rxn_smis, list) and isinstance(rxn_smis[0], str):
            logging.info("List of reaction SMILES strings detected.\n")
            self.rxn_smis = rxn_smis
        elif isinstance(rxn_smis, str):
            logging.info("Loading reaction SMILES from filename provided.\n")
            with open(self.root / rxn_smis, "rb") as handle:
                self.rxn_smis = pickle.load(handle)
        else:
            raise ValueError("Error! No reaction SMILES provided.")
        self.shape = (len(self.rxn_smis), self.mol_fps[0].shape[-1])
        # e.g. (40004, 4096) for train, needed to allow .shape[0] attribute
        # from ReactionDatasetFingerprints.__len__()

class ReactionDatasetFingerprints(Dataset):
    """
    Dataset class for fingerprint representation of reactions

    NOTE: ReactionDatasetFingerprints assumes that rxn_fp already exists,
    unless onthefly = True, in which case, an already initialised augmentor object must be passed.
    Otherwise, a RuntimeError is raised and training is interrupted.
    TODO: viz_neg: visualise cosine negatives (trace index back to CosineAugmentor & 50k_rxnsmi)

    Parameters
    ----------
    onthefly : bool (Default = False)
        whether to generate augmentations on the fly
        if precomp_rxn_fp_filename is given, loading that file takes priority
    """

    def __init__(
        self,
        input_dim: int,
        precomp_rxnfp_filename: str = None,
        rxn_smis_filename: Optional[str] = None,
        onthefly: bool = False,
        augmented_data: Optional[AugmentedDataFingerprints] = None,
        query_params: Optional[dict] = None,
        search_index_filename: Optional[str] = None,
        proposals_csv_filename: Optional[str] = None, 
        root: Optional[str] = None,
    ):
        self.input_dim = input_dim # needed to reshape row vector in self.__getitem__()
        self.onthefly = onthefly  # needed by worker_init_fn

        if root is None:
            root = Path(__file__).resolve().parents[1] / "data" / "cleaned_data"
        else:
            root = Path(root)
        if (root / precomp_rxnfp_filename).exists():
            logging.info("Loading pre-computed reaction fingerprints...")
            self.data = sparse.load_npz(root / precomp_rxnfp_filename)
            self.data = self.data.tocsr()

        elif self.onthefly:
            logging.info("Generating augmentations on the fly...")
            self.data = augmented_data
            self.data.load_smis(rxn_smis_filename)
            # will be used by expt_utils._worker_init_fn_nmslib_
            self.query_params = query_params
            # will be used by expt_utils._worker_init_fn_nmslib_
            self.search_index_path = str(root / search_index_filename)

        else:
            raise RuntimeError(
                "Please provide precomp_rxnfp_filename or set onthefly = True!"
            )

    def __getitem__(self, idx: Union[int, Tensor]) -> Tuple[Tensor, Tensor]:
        """Returns tuple of minibatch & boolean mask

        each minibatch of K rxn fps: [pos_rxn_fp, neg_rxn_1_fp, ..., neg_rxn_K-1_fp]
        if the minibatch is of shape [K, fp_size], the mask is of shape [K]
        the mask is False whenever there is an all-zeros fingerprint vector
        due to insufficient negatives generated from CReM
        """
        if torch.is_tensor(idx):
            idx = idx.tolist()

        rxn_smi_fps = torch.as_tensor(
            self.data[idx].toarray().reshape(-1, self.input_dim)
        )
        mask = torch.sum(rxn_smi_fps.bool(), axis=1).bool()

        return rxn_smi_fps.float(), mask, idx   # return idx for retrieving SMILES from rxn_smi_data

    def __len__(self):
        return self.data.shape[0]


class ReactionDatasetSMILES(Dataset):
    """Dataset class for SMILES representation of reactions, should be good for both GNN and Transformer"""
    def __init__(
        self,
        args,
        phase: str,
        augmentations: dict,
        # precomp_rxnsmi_filename: Optional[str],
        rxn_smis_filename: Optional[str] = None,
        proposals_csv_filename: Optional[str] = None,
        onthefly: bool = False,
        prob_filename: Optional[str] = None,
    ):
        model_utils.seed_everything(args.random_seed)

        self.args = args
        self.phase = phase
        self.root = Path(__file__).resolve().parents[1] / "data" / "cleaned_data"

        # self.precomp_rxnsmi_filename = precomp_rxnsmi_filename
        self.fp_to_smi_dict_filename = args.fp_to_smi_dict_filename
        self.smi_to_fp_dict_filename = args.smi_to_fp_dict_filename
        # self.mol_fps_filename = args.mol_fps_filename
        self.mut_smis_filename = args.mut_smis_filename

        if args.do_pretrain:
            self.rxn_smis_filename = rxn_smis_filename
        else:
            self.rxn_smis_filename = proposals_csv_filename

        self.p = None # Pool for multiprocessing

        if prob_filename:
            self.prob_data = np.load(self.root / prob_filename)
        else:
            self.prob_data = None

        if onthefly:
            if args.do_pretrain:
                logging.info("Generating augmentations on the fly...")
                with open(self.root / rxn_smis_filename, "rb") as handle:
                    self.rxn_smis = pickle.load(handle)
                with open(self.root / self.smi_to_fp_dict_filename, "rb") as handle:
                    self.smi_to_fp_dict = pickle.load(handle)
                with open(self.root / self.fp_to_smi_dict_filename, "rb") as handle:
                    self.fp_to_smi_dict = pickle.load(handle)
                # self.mol_fps = sparse.load_npz(self.root / self.mol_fps_filename)

                self.augs = []  # list of callables: Augmentor.get_one_sample
                for key, value in augmentations.items():
                    if value["num_neg"] == 0:
                        continue
                    elif key == "cos": # cos not needed for now
                        self._init_cosine(**value)
                    elif key == "rdm":
                        self._init_random(**value)
                    elif key == "mut" or key == "crem":
                        self._init_mutate(**value)
                    else:
                        raise ValueError('Invalid augmentation!')
            elif args.do_finetune:
                logging.info(f"Converting {self.rxn_smis_filename} into json (list of list)")
                self.all_smiles = []
                if self.phase == 'train':
                    with open(self.root / self.rxn_smis_filename, "r") as csv_file:
                        csv_reader = csv.DictReader(csv_file)
                        for i, row in enumerate(tqdm(csv_reader)):
                            p_smi = row["prod_smi"]
                            r_smi_true = row["true_precursors"]
                            smiles = [f"{r_smi_true}>>{p_smi}"]
                            for j in range(1, self.args.minibatch_size): # go through columns for proposed precursors
                                cand = row[f"neg_precursor_{j}"]
                                if cand == r_smi_true:
                                    continue
                                if cand.isnumeric() and int(cand) == 9999: # actly can break the loop (but need change if else flow)
                                    continue
                                smiles.append(f"{cand}>>{p_smi}")

                            self.all_smiles.append(smiles)
                else:
                    with open(self.root / self.rxn_smis_filename, "r") as csv_file:
                        csv_reader = csv.DictReader(csv_file)
                        for i, row in enumerate(tqdm(csv_reader)):
                            p_smi = row["prod_smi"]
                            smiles = []
                            for j in range(1, self.args.minibatch_eval + 1): # go through columns for proposed precursors
                                cand = row[f"cand_precursor_{j}"]
                                if cand.isnumeric() and int(cand) == 9999: # actly can break the loop (but need change if else flow)
                                    continue
                                smiles.append(f"{cand}>>{p_smi}")
                            self.all_smiles.append(smiles)

            self._rxn_smiles_with_negatives = []
            self._masks = []
            self.minibatch_mol_indexes = []
            self.a_scopes, self.a_scopes_indexes = [], []
            self.b_scopes, self.b_scopes_indexes = [], []
            self.a_features, self.a_features_indexes = [], []
            self.b_features, self.b_features_indexes = [], []
            self.a_graphs, self.b_graphs = [], []
            self.precompute()

        else:
            raise NotImplementedError

    def _init_cosine(self, num_neg: int):
        raise NotImplementedError('Cosine Augemntor is not implemented yet for SMILES')

    def _init_random(self, num_neg: int):
        logging.info("Initialising Random Augmentor...")
        self.rdmaugmentor = augmentors.Random(
            num_neg=num_neg,
            smi_to_fp_dict=self.smi_to_fp_dict,
            fp_to_smi_dict=self.fp_to_smi_dict,
            return_type="smi"
        )
        self.augs.append(self.rdmaugmentor.get_one_sample)

    def _init_mutate(self, num_neg: int):
        logging.info("Initialising Mutate Augmentor...")
        if Path(self.mut_smis_filename).suffix != ".pickle":
            self.mut_smis_filename = str(self.mut_smis_filename) + ".pickle"
        with open(self.root / self.mut_smis_filename, "rb") as handle:
            mut_smis = pickle.load(handle)

        self.mutaugmentor = augmentors.Mutate(
            num_neg=num_neg,
            mut_smis=mut_smis,
            smi_to_fp_dict=self.smi_to_fp_dict,
            return_type="smi"
        )
        self.augs.append(self.mutaugmentor.get_one_sample)

    def get_smiles_and_masks(self):
        if self.args.do_pretrain:
            for rxn_smi in tqdm(self.rxn_smis):
                minibatch_smiles = [rxn_smi]
                for aug in self.augs:
                    neg_rxn_smiles = aug(rxn_smi)
                    minibatch_smiles.extend(neg_rxn_smiles)

                # crem would give empty string
                minibatch_masks = [bool(smi) and len(smi_tokenizer(smi.split(">>")[-1])) > 1
                                   for smi in minibatch_smiles]

                # hardcode, setting "" or single atom product to "CC"
                # seems that "" or single atom product will just make the indexing more difficult
                minibatch_smiles = [smi if smi and len(smi_tokenizer(smi.split(">>")[-1])) > 1 else "CC"
                                    for smi in minibatch_smiles]

                self._rxn_smiles_with_negatives.append(minibatch_smiles)
                self._masks.append(minibatch_masks)

        elif self.args.do_finetune:
            if self.phase == "train":
                minibatch_size = self.args.minibatch_size
            else:
                minibatch_size = self.args.minibatch_eval

            for rxn_smis_with_neg in tqdm(self.all_smiles):
                # minibatch_size limits number of cand_proposals in finetuning
                minibatch_smiles = rxn_smis_with_neg[:minibatch_size]
                # be careful about defining minibatch_size: for valid/test, true rxn not guaranteed
                while len(minibatch_smiles) < minibatch_size:
                    minibatch_smiles.append("")
                minibatch_masks = [bool(smi) for smi in minibatch_smiles]
                # hardcode, setting "" to "CC"
                # seems that "" or single atom product will just make the indexing more difficult
                minibatch_smiles = [smi if smi else "CC" for smi in minibatch_smiles]

                self._rxn_smiles_with_negatives.append(minibatch_smiles)
                self._masks.append(minibatch_masks)

            """
            if self.phase == 'train':
                for rxn_smis_with_neg in tqdm(self.all_smiles):
                    minibatch_smiles = [rxn_smis_with_neg[0]] 

                    for smi in rxn_smis_with_neg[1:]:
                        minibatch_smiles.append(smi)

                        # minibatch_size limits number of cand_proposals in finetuning
                        if len(minibatch_smiles) == self.args.minibatch_size:
                            # single atom reactants seems not likely for reactant augmentation
                            # so a single bool check should suffice
                            minibatch_masks = [bool(smi) for smi in minibatch_smiles]
                            self._rxn_smiles_with_negatives.append(minibatch_smiles)
                            self._masks.append(minibatch_masks)
                            minibatch_smiles = [rxn_smis_with_neg[0]]       # reset to just 1 element
                            break

                    # pad last minibatch
                    if len(minibatch_smiles) == 1:      # means len(minibatch_smiles) == self.args.minibatch_size
                        continue
                    # be careful about defining minibatch_size: for valid/test, true rxn not guaranteed
                    while len(minibatch_smiles) < self.args.minibatch_size:
                        minibatch_smiles.append("")
                    minibatch_masks = [bool(smi) for smi in minibatch_smiles]
                    minibatch_smiles = [smi if smi else "CC" for smi in minibatch_smiles]

                    self._rxn_smiles_with_negatives.append(minibatch_smiles)
                    self._masks.append(minibatch_masks)
            else:
                for rxn_smis_with_neg in tqdm(self.all_smiles):
                    minibatch_smiles = []   # actly for valid/test, 0th idx means nothing (GT could be of any index)

                    for smi in rxn_smis_with_neg:
                        minibatch_smiles.append(smi)
                        # minibatch_eval limits number of cand_proposals in finetuning
                        if len(minibatch_smiles) == self.args.minibatch_eval:
                            minibatch_masks = [bool(smi) for smi in minibatch_smiles]
                            self._rxn_smiles_with_negatives.append(minibatch_smiles)
                            self._masks.append(minibatch_masks)
                            minibatch_smiles = []       # reset to just 1 element
                            break

                    # pad last minibatch
                    if len(minibatch_smiles) == 0:      # means len(minibatch_smiles) == self.args.minibatch_eval
                        continue

                    # be careful about defining minibatch_size: for valid/test, true rxn not guaranteed
                    while len(minibatch_smiles) < self.args.minibatch_eval:
                        minibatch_smiles.append("")
                    minibatch_masks = [bool(smi) for smi in minibatch_smiles]
                    minibatch_smiles = [smi if smi else "CC" for smi in minibatch_smiles]

                    self._rxn_smiles_with_negatives.append(minibatch_smiles)
                    self._masks.append(minibatch_masks)
            """
        else:
            raise ValueError("Either --do_pretrain or --do_finetune must be supplied!")

    def precompute(self):
        if self.args.do_compute_graph_feat:
            # for graph, we want to cache since the pre-processing is very heavy
<<<<<<< HEAD
            cache_smi = self.root / f"{self.rxn_smis_filename}.{self.args.cache_suffix}.cache_smi.pkl"
            cache_mask = self.root / f"{self.rxn_smis_filename}.{self.args.cache_suffix}.cache_mask.pkl"
            cache_feat = self.root / f"{self.rxn_smis_filename}.{self.args.cache_suffix}.cache_feat.npz"
=======
            cache_smi = self.root / f"{self.rxn_smis_filename}.cache_smi.pkl"
            cache_mask = self.root / f"{self.rxn_smis_filename}.cache_mask.pkl"
            cache_feat = self.root / f"{self.rxn_smis_filename}.cache_feat.npz"
>>>>>>> 20830d44
            cache_feat_index = self.root / f"{self.rxn_smis_filename}.cache_feat_index.npz"
            if all(os.path.exists(cache) for cache in [cache_smi, cache_mask, cache_feat, cache_feat_index]):
                logging.info(f"Found cache for reaction smiles, masks, features and feature indexes "
                             f"for rxn_smis_fn {self.rxn_smis_filename}, loading")
                with open(cache_smi, "rb") as f:
                    self._rxn_smiles_with_negatives = pickle.load(f)
                with open(cache_mask, "rb") as f:
                    self._masks = pickle.load(f)

                feat = np.load(cache_feat)
                feat_index = np.load(cache_feat_index)
                for attr in ["a_scopes", "b_scopes", "a_features", "b_features", "a_graphs", "b_graphs"]:
                    setattr(self, attr, feat[attr])
                for attr in ["a_scopes", "b_scopes", "a_features", "b_features"]:
                    setattr(self, f"{attr}_indexes", feat_index[f"{attr}_indexes"])
                self.minibatch_mol_indexes = feat_index["minibatch_mol_indexes"]

                logging.info("All loaded.")

            else:
                logging.info(f"Cache not found for rxn_smis_fn {self.rxn_smis_filename}, computing from scratch")
                self.get_smiles_and_masks()

                logging.info("Pre-computing graphs and features")
                start = time.time()

                if self.args.do_pretrain:
                    helper = get_features_per_graph_helper
                elif self.args.do_finetune:
                    helper = get_features_per_graph_helper_finetune
                else:
                    raise ValueError("Either --do_pretrain or --do_finetune must be supplied!")

                self.p = Pool(len(os.sched_getaffinity(0)))
                _features_and_lengths = self.p.map(helper, enumerate(self._rxn_smiles_with_negatives))

                a_scopes, a_scopes_lens, b_scopes, b_scopes_lens, \
                    a_features, a_features_lens, b_features, b_features_lens, a_graphs, b_graphs, \
                    minibatch_mol_indexes = zip(*_features_and_lengths)

                self.minibatch_mol_indexes = np.stack(minibatch_mol_indexes, axis=0)

                self.a_scopes = np.concatenate(a_scopes, axis=0)
                self.b_scopes = np.concatenate(b_scopes, axis=0)
                self.a_features = np.concatenate(a_features, axis=0)
                self.b_features = np.concatenate(b_features, axis=0)
                self.a_graphs = np.concatenate(a_graphs, axis=0)
                self.b_graphs = np.concatenate(b_graphs, axis=0)

                def _lengths2indexes(lens):
                    end_indexes = np.cumsum(np.concatenate(lens, axis=0))
                    start_indexes = np.concatenate([[0], end_indexes[:-1]], axis=0)
                    indexes = np.stack([start_indexes, end_indexes], axis=1)
                    return indexes

                self.a_scopes_indexes = _lengths2indexes(a_scopes_lens)
                self.b_scopes_indexes = _lengths2indexes(b_scopes_lens)
                self.a_features_indexes = _lengths2indexes(a_features_lens)
                self.b_features_indexes = _lengths2indexes(b_features_lens)

                logging.info(f"Completed, time: {time.time() - start: .3f} s")
                logging.info(f"Caching...")
                with open(cache_smi, "wb") as of:
                    pickle.dump(self._rxn_smiles_with_negatives, of)
                with open(cache_mask, "wb") as of:
                    pickle.dump(self._masks, of)

                np.savez(cache_feat,
                         a_scopes=self.a_scopes,
                         b_scopes=self.b_scopes,
                         a_features=self.a_features,
                         b_features=self.b_features,
                         a_graphs=self.a_graphs,
                         b_graphs=self.b_graphs)
                np.savez(cache_feat_index,
                         minibatch_mol_indexes=self.minibatch_mol_indexes,
                         a_scopes_indexes=self.a_scopes_indexes,
                         b_scopes_indexes=self.b_scopes_indexes,
                         a_features_indexes=self.a_features_indexes,
                         b_features_indexes=self.b_features_indexes)

                logging.info("All cached.")

                self.p.shutdown(wait=True)          # equivalent to p.close() then p.join()
        else:
            # for transformer, preprocessing is light so we do onthefly
            logging.info(f"No graph features required, computing negatives from scratch")
            self.get_smiles_and_masks()
            #### DEBUGGING ####
            # with open(self.root / f'rxn_smi_with_negs_{self.phase}.pickle', 'wb') as f:
            #     pickle.dump(self._rxn_smiles_with_negatives, f, protocol=4)
            # with open(self.root / f'masks_{self.phase}.pickle', 'wb') as f:
            #     pickle.dump(self._masks, f, protocol=4)

    def __getitem__(self, idx) -> Tuple[List, List[bool], int, np.ndarray]:
        if torch.is_tensor(idx):
            idx = idx.tolist()
        
        K = self.args.minibatch_size if self.phase == 'train' else self.args.minibatch_eval 
        if self.prob_data is not None:
            probs = self.prob_data[idx][:K]
        else:
            probs = np.zeros(K)     # for compatibility w/ dataset_utils.collate_fn

        if self.args.do_compute_graph_feat:
            minibatch_mol_index = self.minibatch_mol_indexes[idx]
            minibatch_graph_features = []

            for mol_index in minibatch_mol_index:
                start, end = self.a_scopes_indexes[mol_index]
                a_scope = self.a_scopes[start:end].copy()

                start, end = self.b_scopes_indexes[mol_index]
                b_scope = self.b_scopes[start:end].copy()

                start, end = self.a_features_indexes[mol_index]
                a_feature = self.a_features[start:end].copy()
                a_graph = self.a_graphs[start:end].copy()

                start, end = self.b_features_indexes[mol_index]
                b_feature = self.b_features[start:end].copy()
                b_graph = self.b_graphs[start:end].copy()

                graph_feature = (a_scope, b_scope, a_feature, b_feature, a_graph, b_graph)

                minibatch_graph_features.append(graph_feature)

            return minibatch_graph_features, self._masks[idx], idx, probs
        else:
            return self._rxn_smiles_with_negatives[idx], self._masks[idx], idx, probs

    def __len__(self):
        return len(self._rxn_smiles_with_negatives)


# if __name__ == "__main__":
    # augmentations = {
    #     "rdm": {"num_neg": 2},
    #     "cos": {"num_neg": 2, "query_params": None},
    #     "bit": {"num_neg": 2, "num_bits": 3, "increment_bits": 1},
    #     "mut": {"num_neg": 10},
    # }

    # smi_to_fp_dict_filename = "50k_mol_smi_to_sparse_fp_idx.pickle"
    # fp_to_smi_dict_filename = "50k_sparse_fp_idx_to_mol_smi.pickle"
    # mol_fps_filename = "50k_count_mol_fps.npz"
    # search_index_filename = "50k_cosine_count.bin"
    # mut_smis_filename = "50k_neg150_rad2_maxsize3_mutprodsmis.pickle"

    # augmented_data = dataset.AugmentedDataFingerprints(
    #     augmentations=augmentations,
    #     smi_to_fp_dict_filename=smi_to_fp_dict_filename,
    #     mol_fps_filename=mol_fps_filename,
    #     search_index_filename=search_index_filename,
    #     mut_smis_filename=mut_smis_filename,
    #     seed=random_seed,
    # )

    # rxn_smis_file_prefix = "50k_clean_rxnsmi_noreagent"
    # for phase in ["train", "valid", "test"]:
    #     augmented_data.precompute(
    #         output_filename=precomp_file_prefix + f"_{phase}.npz",
    #         rxn_smis=rxn_smis_file_prefix + f"_{phase}.pickle",
    #         distributed=False,
    #         parallel=False,
    #     ) <|MERGE_RESOLUTION|>--- conflicted
+++ resolved
@@ -739,16 +739,10 @@
     def precompute(self):
         if self.args.do_compute_graph_feat:
             # for graph, we want to cache since the pre-processing is very heavy
-<<<<<<< HEAD
             cache_smi = self.root / f"{self.rxn_smis_filename}.{self.args.cache_suffix}.cache_smi.pkl"
             cache_mask = self.root / f"{self.rxn_smis_filename}.{self.args.cache_suffix}.cache_mask.pkl"
             cache_feat = self.root / f"{self.rxn_smis_filename}.{self.args.cache_suffix}.cache_feat.npz"
-=======
-            cache_smi = self.root / f"{self.rxn_smis_filename}.cache_smi.pkl"
-            cache_mask = self.root / f"{self.rxn_smis_filename}.cache_mask.pkl"
-            cache_feat = self.root / f"{self.rxn_smis_filename}.cache_feat.npz"
->>>>>>> 20830d44
-            cache_feat_index = self.root / f"{self.rxn_smis_filename}.cache_feat_index.npz"
+            cache_feat_index = self.root / f"{self.rxn_smis_filename}.{self.args.cache_suffix}.cache_feat_index.npz"
             if all(os.path.exists(cache) for cache in [cache_smi, cache_mask, cache_feat, cache_feat_index]):
                 logging.info(f"Found cache for reaction smiles, masks, features and feature indexes "
                              f"for rxn_smis_fn {self.rxn_smis_filename}, loading")
